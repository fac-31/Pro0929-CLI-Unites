version = 1
revision = 3
requires-python = ">=3.9"
resolution-markers = [
    "python_full_version >= '3.11'",
    "python_full_version == '3.10.*'",
    "python_full_version < '3.10'",
]

[[package]]
name = "annotated-types"
version = "0.7.0"
source = { registry = "https://pypi.org/simple" }
sdist = { url = "https://files.pythonhosted.org/packages/ee/67/531ea369ba64dcff5ec9c3402f9f51bf748cec26dde048a2f973a4eea7f5/annotated_types-0.7.0.tar.gz", hash = "sha256:aff07c09a53a08bc8cfccb9c85b05f1aa9a2a6f23728d790723543408344ce89", size = 16081, upload-time = "2024-05-20T21:33:25.928Z" }
wheels = [
    { url = "https://files.pythonhosted.org/packages/78/b6/6307fbef88d9b5ee7421e68d78a9f162e0da4900bc5f5793f6d3d0e34fb8/annotated_types-0.7.0-py3-none-any.whl", hash = "sha256:1f02e8b43a8fbbc3f3e0d4f0f4bfc8131bcb4eebe8849b8e5c773f3a1c582a53", size = 13643, upload-time = "2024-05-20T21:33:24.1Z" },
]

[[package]]
name = "anyio"
version = "4.11.0"
source = { registry = "https://pypi.org/simple" }
dependencies = [
    { name = "exceptiongroup", marker = "python_full_version < '3.11'" },
    { name = "idna" },
    { name = "sniffio" },
    { name = "typing-extensions", marker = "python_full_version < '3.13'" },
]
sdist = { url = "https://files.pythonhosted.org/packages/c6/78/7d432127c41b50bccba979505f272c16cbcadcc33645d5fa3a738110ae75/anyio-4.11.0.tar.gz", hash = "sha256:82a8d0b81e318cc5ce71a5f1f8b5c4e63619620b63141ef8c995fa0db95a57c4", size = 219094, upload-time = "2025-09-23T09:19:12.58Z" }
wheels = [
    { url = "https://files.pythonhosted.org/packages/15/b3/9b1a8074496371342ec1e796a96f99c82c945a339cd81a8e73de28b4cf9e/anyio-4.11.0-py3-none-any.whl", hash = "sha256:0287e96f4d26d4149305414d4e3bc32f0dcd0862365a4bddea19d7a1ec38c4fc", size = 109097, upload-time = "2025-09-23T09:19:10.601Z" },
]

[[package]]
name = "certifi"
version = "2025.10.5"
source = { registry = "https://pypi.org/simple" }
sdist = { url = "https://files.pythonhosted.org/packages/4c/5b/b6ce21586237c77ce67d01dc5507039d444b630dd76611bbca2d8e5dcd91/certifi-2025.10.5.tar.gz", hash = "sha256:47c09d31ccf2acf0be3f701ea53595ee7e0b8fa08801c6624be771df09ae7b43", size = 164519, upload-time = "2025-10-05T04:12:15.808Z" }
wheels = [
    { url = "https://files.pythonhosted.org/packages/e4/37/af0d2ef3967ac0d6113837b44a4f0bfe1328c2b9763bd5b1744520e5cfed/certifi-2025.10.5-py3-none-any.whl", hash = "sha256:0f212c2744a9bb6de0c56639a6f68afe01ecd92d91f14ae897c4fe7bbeeef0de", size = 163286, upload-time = "2025-10-05T04:12:14.03Z" },
]

[[package]]
name = "cffi"
version = "2.0.0"
source = { registry = "https://pypi.org/simple" }
dependencies = [
    { name = "pycparser", marker = "implementation_name != 'PyPy'" },
]
sdist = { url = "https://files.pythonhosted.org/packages/eb/56/b1ba7935a17738ae8453301356628e8147c79dbb825bcbc73dc7401f9846/cffi-2.0.0.tar.gz", hash = "sha256:44d1b5909021139fe36001ae048dbdde8214afa20200eda0f64c068cac5d5529", size = 523588, upload-time = "2025-09-08T23:24:04.541Z" }
wheels = [
    { url = "https://files.pythonhosted.org/packages/93/d7/516d984057745a6cd96575eea814fe1edd6646ee6efd552fb7b0921dec83/cffi-2.0.0-cp310-cp310-macosx_10_13_x86_64.whl", hash = "sha256:0cf2d91ecc3fcc0625c2c530fe004f82c110405f101548512cce44322fa8ac44", size = 184283, upload-time = "2025-09-08T23:22:08.01Z" },
    { url = "https://files.pythonhosted.org/packages/9e/84/ad6a0b408daa859246f57c03efd28e5dd1b33c21737c2db84cae8c237aa5/cffi-2.0.0-cp310-cp310-macosx_11_0_arm64.whl", hash = "sha256:f73b96c41e3b2adedc34a7356e64c8eb96e03a3782b535e043a986276ce12a49", size = 180504, upload-time = "2025-09-08T23:22:10.637Z" },
    { url = "https://files.pythonhosted.org/packages/50/bd/b1a6362b80628111e6653c961f987faa55262b4002fcec42308cad1db680/cffi-2.0.0-cp310-cp310-manylinux1_i686.manylinux2014_i686.manylinux_2_17_i686.manylinux_2_5_i686.whl", hash = "sha256:53f77cbe57044e88bbd5ed26ac1d0514d2acf0591dd6bb02a3ae37f76811b80c", size = 208811, upload-time = "2025-09-08T23:22:12.267Z" },
    { url = "https://files.pythonhosted.org/packages/4f/27/6933a8b2562d7bd1fb595074cf99cc81fc3789f6a6c05cdabb46284a3188/cffi-2.0.0-cp310-cp310-manylinux2014_aarch64.manylinux_2_17_aarch64.whl", hash = "sha256:3e837e369566884707ddaf85fc1744b47575005c0a229de3327f8f9a20f4efeb", size = 216402, upload-time = "2025-09-08T23:22:13.455Z" },
    { url = "https://files.pythonhosted.org/packages/05/eb/b86f2a2645b62adcfff53b0dd97e8dfafb5c8aa864bd0d9a2c2049a0d551/cffi-2.0.0-cp310-cp310-manylinux2014_ppc64le.manylinux_2_17_ppc64le.whl", hash = "sha256:5eda85d6d1879e692d546a078b44251cdd08dd1cfb98dfb77b670c97cee49ea0", size = 203217, upload-time = "2025-09-08T23:22:14.596Z" },
    { url = "https://files.pythonhosted.org/packages/9f/e0/6cbe77a53acf5acc7c08cc186c9928864bd7c005f9efd0d126884858a5fe/cffi-2.0.0-cp310-cp310-manylinux2014_s390x.manylinux_2_17_s390x.whl", hash = "sha256:9332088d75dc3241c702d852d4671613136d90fa6881da7d770a483fd05248b4", size = 203079, upload-time = "2025-09-08T23:22:15.769Z" },
    { url = "https://files.pythonhosted.org/packages/98/29/9b366e70e243eb3d14a5cb488dfd3a0b6b2f1fb001a203f653b93ccfac88/cffi-2.0.0-cp310-cp310-manylinux2014_x86_64.manylinux_2_17_x86_64.whl", hash = "sha256:fc7de24befaeae77ba923797c7c87834c73648a05a4bde34b3b7e5588973a453", size = 216475, upload-time = "2025-09-08T23:22:17.427Z" },
    { url = "https://files.pythonhosted.org/packages/21/7a/13b24e70d2f90a322f2900c5d8e1f14fa7e2a6b3332b7309ba7b2ba51a5a/cffi-2.0.0-cp310-cp310-musllinux_1_2_aarch64.whl", hash = "sha256:cf364028c016c03078a23b503f02058f1814320a56ad535686f90565636a9495", size = 218829, upload-time = "2025-09-08T23:22:19.069Z" },
    { url = "https://files.pythonhosted.org/packages/60/99/c9dc110974c59cc981b1f5b66e1d8af8af764e00f0293266824d9c4254bc/cffi-2.0.0-cp310-cp310-musllinux_1_2_i686.whl", hash = "sha256:e11e82b744887154b182fd3e7e8512418446501191994dbf9c9fc1f32cc8efd5", size = 211211, upload-time = "2025-09-08T23:22:20.588Z" },
    { url = "https://files.pythonhosted.org/packages/49/72/ff2d12dbf21aca1b32a40ed792ee6b40f6dc3a9cf1644bd7ef6e95e0ac5e/cffi-2.0.0-cp310-cp310-musllinux_1_2_x86_64.whl", hash = "sha256:8ea985900c5c95ce9db1745f7933eeef5d314f0565b27625d9a10ec9881e1bfb", size = 218036, upload-time = "2025-09-08T23:22:22.143Z" },
    { url = "https://files.pythonhosted.org/packages/e2/cc/027d7fb82e58c48ea717149b03bcadcbdc293553edb283af792bd4bcbb3f/cffi-2.0.0-cp310-cp310-win32.whl", hash = "sha256:1f72fb8906754ac8a2cc3f9f5aaa298070652a0ffae577e0ea9bd480dc3c931a", size = 172184, upload-time = "2025-09-08T23:22:23.328Z" },
    { url = "https://files.pythonhosted.org/packages/33/fa/072dd15ae27fbb4e06b437eb6e944e75b068deb09e2a2826039e49ee2045/cffi-2.0.0-cp310-cp310-win_amd64.whl", hash = "sha256:b18a3ed7d5b3bd8d9ef7a8cb226502c6bf8308df1525e1cc676c3680e7176739", size = 182790, upload-time = "2025-09-08T23:22:24.752Z" },
    { url = "https://files.pythonhosted.org/packages/12/4a/3dfd5f7850cbf0d06dc84ba9aa00db766b52ca38d8b86e3a38314d52498c/cffi-2.0.0-cp311-cp311-macosx_10_13_x86_64.whl", hash = "sha256:b4c854ef3adc177950a8dfc81a86f5115d2abd545751a304c5bcf2c2c7283cfe", size = 184344, upload-time = "2025-09-08T23:22:26.456Z" },
    { url = "https://files.pythonhosted.org/packages/4f/8b/f0e4c441227ba756aafbe78f117485b25bb26b1c059d01f137fa6d14896b/cffi-2.0.0-cp311-cp311-macosx_11_0_arm64.whl", hash = "sha256:2de9a304e27f7596cd03d16f1b7c72219bd944e99cc52b84d0145aefb07cbd3c", size = 180560, upload-time = "2025-09-08T23:22:28.197Z" },
    { url = "https://files.pythonhosted.org/packages/b1/b7/1200d354378ef52ec227395d95c2576330fd22a869f7a70e88e1447eb234/cffi-2.0.0-cp311-cp311-manylinux1_i686.manylinux2014_i686.manylinux_2_17_i686.manylinux_2_5_i686.whl", hash = "sha256:baf5215e0ab74c16e2dd324e8ec067ef59e41125d3eade2b863d294fd5035c92", size = 209613, upload-time = "2025-09-08T23:22:29.475Z" },
    { url = "https://files.pythonhosted.org/packages/b8/56/6033f5e86e8cc9bb629f0077ba71679508bdf54a9a5e112a3c0b91870332/cffi-2.0.0-cp311-cp311-manylinux2014_aarch64.manylinux_2_17_aarch64.whl", hash = "sha256:730cacb21e1bdff3ce90babf007d0a0917cc3e6492f336c2f0134101e0944f93", size = 216476, upload-time = "2025-09-08T23:22:31.063Z" },
    { url = "https://files.pythonhosted.org/packages/dc/7f/55fecd70f7ece178db2f26128ec41430d8720f2d12ca97bf8f0a628207d5/cffi-2.0.0-cp311-cp311-manylinux2014_ppc64le.manylinux_2_17_ppc64le.whl", hash = "sha256:6824f87845e3396029f3820c206e459ccc91760e8fa24422f8b0c3d1731cbec5", size = 203374, upload-time = "2025-09-08T23:22:32.507Z" },
    { url = "https://files.pythonhosted.org/packages/84/ef/a7b77c8bdc0f77adc3b46888f1ad54be8f3b7821697a7b89126e829e676a/cffi-2.0.0-cp311-cp311-manylinux2014_s390x.manylinux_2_17_s390x.whl", hash = "sha256:9de40a7b0323d889cf8d23d1ef214f565ab154443c42737dfe52ff82cf857664", size = 202597, upload-time = "2025-09-08T23:22:34.132Z" },
    { url = "https://files.pythonhosted.org/packages/d7/91/500d892b2bf36529a75b77958edfcd5ad8e2ce4064ce2ecfeab2125d72d1/cffi-2.0.0-cp311-cp311-manylinux2014_x86_64.manylinux_2_17_x86_64.whl", hash = "sha256:8941aaadaf67246224cee8c3803777eed332a19d909b47e29c9842ef1e79ac26", size = 215574, upload-time = "2025-09-08T23:22:35.443Z" },
    { url = "https://files.pythonhosted.org/packages/44/64/58f6255b62b101093d5df22dcb752596066c7e89dd725e0afaed242a61be/cffi-2.0.0-cp311-cp311-musllinux_1_2_aarch64.whl", hash = "sha256:a05d0c237b3349096d3981b727493e22147f934b20f6f125a3eba8f994bec4a9", size = 218971, upload-time = "2025-09-08T23:22:36.805Z" },
    { url = "https://files.pythonhosted.org/packages/ab/49/fa72cebe2fd8a55fbe14956f9970fe8eb1ac59e5df042f603ef7c8ba0adc/cffi-2.0.0-cp311-cp311-musllinux_1_2_i686.whl", hash = "sha256:94698a9c5f91f9d138526b48fe26a199609544591f859c870d477351dc7b2414", size = 211972, upload-time = "2025-09-08T23:22:38.436Z" },
    { url = "https://files.pythonhosted.org/packages/0b/28/dd0967a76aab36731b6ebfe64dec4e981aff7e0608f60c2d46b46982607d/cffi-2.0.0-cp311-cp311-musllinux_1_2_x86_64.whl", hash = "sha256:5fed36fccc0612a53f1d4d9a816b50a36702c28a2aa880cb8a122b3466638743", size = 217078, upload-time = "2025-09-08T23:22:39.776Z" },
    { url = "https://files.pythonhosted.org/packages/2b/c0/015b25184413d7ab0a410775fdb4a50fca20f5589b5dab1dbbfa3baad8ce/cffi-2.0.0-cp311-cp311-win32.whl", hash = "sha256:c649e3a33450ec82378822b3dad03cc228b8f5963c0c12fc3b1e0ab940f768a5", size = 172076, upload-time = "2025-09-08T23:22:40.95Z" },
    { url = "https://files.pythonhosted.org/packages/ae/8f/dc5531155e7070361eb1b7e4c1a9d896d0cb21c49f807a6c03fd63fc877e/cffi-2.0.0-cp311-cp311-win_amd64.whl", hash = "sha256:66f011380d0e49ed280c789fbd08ff0d40968ee7b665575489afa95c98196ab5", size = 182820, upload-time = "2025-09-08T23:22:42.463Z" },
    { url = "https://files.pythonhosted.org/packages/95/5c/1b493356429f9aecfd56bc171285a4c4ac8697f76e9bbbbb105e537853a1/cffi-2.0.0-cp311-cp311-win_arm64.whl", hash = "sha256:c6638687455baf640e37344fe26d37c404db8b80d037c3d29f58fe8d1c3b194d", size = 177635, upload-time = "2025-09-08T23:22:43.623Z" },
    { url = "https://files.pythonhosted.org/packages/ea/47/4f61023ea636104d4f16ab488e268b93008c3d0bb76893b1b31db1f96802/cffi-2.0.0-cp312-cp312-macosx_10_13_x86_64.whl", hash = "sha256:6d02d6655b0e54f54c4ef0b94eb6be0607b70853c45ce98bd278dc7de718be5d", size = 185271, upload-time = "2025-09-08T23:22:44.795Z" },
    { url = "https://files.pythonhosted.org/packages/df/a2/781b623f57358e360d62cdd7a8c681f074a71d445418a776eef0aadb4ab4/cffi-2.0.0-cp312-cp312-macosx_11_0_arm64.whl", hash = "sha256:8eca2a813c1cb7ad4fb74d368c2ffbbb4789d377ee5bb8df98373c2cc0dee76c", size = 181048, upload-time = "2025-09-08T23:22:45.938Z" },
    { url = "https://files.pythonhosted.org/packages/ff/df/a4f0fbd47331ceeba3d37c2e51e9dfc9722498becbeec2bd8bc856c9538a/cffi-2.0.0-cp312-cp312-manylinux1_i686.manylinux2014_i686.manylinux_2_17_i686.manylinux_2_5_i686.whl", hash = "sha256:21d1152871b019407d8ac3985f6775c079416c282e431a4da6afe7aefd2bccbe", size = 212529, upload-time = "2025-09-08T23:22:47.349Z" },
    { url = "https://files.pythonhosted.org/packages/d5/72/12b5f8d3865bf0f87cf1404d8c374e7487dcf097a1c91c436e72e6badd83/cffi-2.0.0-cp312-cp312-manylinux2014_aarch64.manylinux_2_17_aarch64.whl", hash = "sha256:b21e08af67b8a103c71a250401c78d5e0893beff75e28c53c98f4de42f774062", size = 220097, upload-time = "2025-09-08T23:22:48.677Z" },
    { url = "https://files.pythonhosted.org/packages/c2/95/7a135d52a50dfa7c882ab0ac17e8dc11cec9d55d2c18dda414c051c5e69e/cffi-2.0.0-cp312-cp312-manylinux2014_ppc64le.manylinux_2_17_ppc64le.whl", hash = "sha256:1e3a615586f05fc4065a8b22b8152f0c1b00cdbc60596d187c2a74f9e3036e4e", size = 207983, upload-time = "2025-09-08T23:22:50.06Z" },
    { url = "https://files.pythonhosted.org/packages/3a/c8/15cb9ada8895957ea171c62dc78ff3e99159ee7adb13c0123c001a2546c1/cffi-2.0.0-cp312-cp312-manylinux2014_s390x.manylinux_2_17_s390x.whl", hash = "sha256:81afed14892743bbe14dacb9e36d9e0e504cd204e0b165062c488942b9718037", size = 206519, upload-time = "2025-09-08T23:22:51.364Z" },
    { url = "https://files.pythonhosted.org/packages/78/2d/7fa73dfa841b5ac06c7b8855cfc18622132e365f5b81d02230333ff26e9e/cffi-2.0.0-cp312-cp312-manylinux2014_x86_64.manylinux_2_17_x86_64.whl", hash = "sha256:3e17ed538242334bf70832644a32a7aae3d83b57567f9fd60a26257e992b79ba", size = 219572, upload-time = "2025-09-08T23:22:52.902Z" },
    { url = "https://files.pythonhosted.org/packages/07/e0/267e57e387b4ca276b90f0434ff88b2c2241ad72b16d31836adddfd6031b/cffi-2.0.0-cp312-cp312-musllinux_1_2_aarch64.whl", hash = "sha256:3925dd22fa2b7699ed2617149842d2e6adde22b262fcbfada50e3d195e4b3a94", size = 222963, upload-time = "2025-09-08T23:22:54.518Z" },
    { url = "https://files.pythonhosted.org/packages/b6/75/1f2747525e06f53efbd878f4d03bac5b859cbc11c633d0fb81432d98a795/cffi-2.0.0-cp312-cp312-musllinux_1_2_x86_64.whl", hash = "sha256:2c8f814d84194c9ea681642fd164267891702542f028a15fc97d4674b6206187", size = 221361, upload-time = "2025-09-08T23:22:55.867Z" },
    { url = "https://files.pythonhosted.org/packages/7b/2b/2b6435f76bfeb6bbf055596976da087377ede68df465419d192acf00c437/cffi-2.0.0-cp312-cp312-win32.whl", hash = "sha256:da902562c3e9c550df360bfa53c035b2f241fed6d9aef119048073680ace4a18", size = 172932, upload-time = "2025-09-08T23:22:57.188Z" },
    { url = "https://files.pythonhosted.org/packages/f8/ed/13bd4418627013bec4ed6e54283b1959cf6db888048c7cf4b4c3b5b36002/cffi-2.0.0-cp312-cp312-win_amd64.whl", hash = "sha256:da68248800ad6320861f129cd9c1bf96ca849a2771a59e0344e88681905916f5", size = 183557, upload-time = "2025-09-08T23:22:58.351Z" },
    { url = "https://files.pythonhosted.org/packages/95/31/9f7f93ad2f8eff1dbc1c3656d7ca5bfd8fb52c9d786b4dcf19b2d02217fa/cffi-2.0.0-cp312-cp312-win_arm64.whl", hash = "sha256:4671d9dd5ec934cb9a73e7ee9676f9362aba54f7f34910956b84d727b0d73fb6", size = 177762, upload-time = "2025-09-08T23:22:59.668Z" },
    { url = "https://files.pythonhosted.org/packages/4b/8d/a0a47a0c9e413a658623d014e91e74a50cdd2c423f7ccfd44086ef767f90/cffi-2.0.0-cp313-cp313-macosx_10_13_x86_64.whl", hash = "sha256:00bdf7acc5f795150faa6957054fbbca2439db2f775ce831222b66f192f03beb", size = 185230, upload-time = "2025-09-08T23:23:00.879Z" },
    { url = "https://files.pythonhosted.org/packages/4a/d2/a6c0296814556c68ee32009d9c2ad4f85f2707cdecfd7727951ec228005d/cffi-2.0.0-cp313-cp313-macosx_11_0_arm64.whl", hash = "sha256:45d5e886156860dc35862657e1494b9bae8dfa63bf56796f2fb56e1679fc0bca", size = 181043, upload-time = "2025-09-08T23:23:02.231Z" },
    { url = "https://files.pythonhosted.org/packages/b0/1e/d22cc63332bd59b06481ceaac49d6c507598642e2230f201649058a7e704/cffi-2.0.0-cp313-cp313-manylinux1_i686.manylinux2014_i686.manylinux_2_17_i686.manylinux_2_5_i686.whl", hash = "sha256:07b271772c100085dd28b74fa0cd81c8fb1a3ba18b21e03d7c27f3436a10606b", size = 212446, upload-time = "2025-09-08T23:23:03.472Z" },
    { url = "https://files.pythonhosted.org/packages/a9/f5/a2c23eb03b61a0b8747f211eb716446c826ad66818ddc7810cc2cc19b3f2/cffi-2.0.0-cp313-cp313-manylinux2014_aarch64.manylinux_2_17_aarch64.whl", hash = "sha256:d48a880098c96020b02d5a1f7d9251308510ce8858940e6fa99ece33f610838b", size = 220101, upload-time = "2025-09-08T23:23:04.792Z" },
    { url = "https://files.pythonhosted.org/packages/f2/7f/e6647792fc5850d634695bc0e6ab4111ae88e89981d35ac269956605feba/cffi-2.0.0-cp313-cp313-manylinux2014_ppc64le.manylinux_2_17_ppc64le.whl", hash = "sha256:f93fd8e5c8c0a4aa1f424d6173f14a892044054871c771f8566e4008eaa359d2", size = 207948, upload-time = "2025-09-08T23:23:06.127Z" },
    { url = "https://files.pythonhosted.org/packages/cb/1e/a5a1bd6f1fb30f22573f76533de12a00bf274abcdc55c8edab639078abb6/cffi-2.0.0-cp313-cp313-manylinux2014_s390x.manylinux_2_17_s390x.whl", hash = "sha256:dd4f05f54a52fb558f1ba9f528228066954fee3ebe629fc1660d874d040ae5a3", size = 206422, upload-time = "2025-09-08T23:23:07.753Z" },
    { url = "https://files.pythonhosted.org/packages/98/df/0a1755e750013a2081e863e7cd37e0cdd02664372c754e5560099eb7aa44/cffi-2.0.0-cp313-cp313-manylinux2014_x86_64.manylinux_2_17_x86_64.whl", hash = "sha256:c8d3b5532fc71b7a77c09192b4a5a200ea992702734a2e9279a37f2478236f26", size = 219499, upload-time = "2025-09-08T23:23:09.648Z" },
    { url = "https://files.pythonhosted.org/packages/50/e1/a969e687fcf9ea58e6e2a928ad5e2dd88cc12f6f0ab477e9971f2309b57c/cffi-2.0.0-cp313-cp313-musllinux_1_2_aarch64.whl", hash = "sha256:d9b29c1f0ae438d5ee9acb31cadee00a58c46cc9c0b2f9038c6b0b3470877a8c", size = 222928, upload-time = "2025-09-08T23:23:10.928Z" },
    { url = "https://files.pythonhosted.org/packages/36/54/0362578dd2c9e557a28ac77698ed67323ed5b9775ca9d3fe73fe191bb5d8/cffi-2.0.0-cp313-cp313-musllinux_1_2_x86_64.whl", hash = "sha256:6d50360be4546678fc1b79ffe7a66265e28667840010348dd69a314145807a1b", size = 221302, upload-time = "2025-09-08T23:23:12.42Z" },
    { url = "https://files.pythonhosted.org/packages/eb/6d/bf9bda840d5f1dfdbf0feca87fbdb64a918a69bca42cfa0ba7b137c48cb8/cffi-2.0.0-cp313-cp313-win32.whl", hash = "sha256:74a03b9698e198d47562765773b4a8309919089150a0bb17d829ad7b44b60d27", size = 172909, upload-time = "2025-09-08T23:23:14.32Z" },
    { url = "https://files.pythonhosted.org/packages/37/18/6519e1ee6f5a1e579e04b9ddb6f1676c17368a7aba48299c3759bbc3c8b3/cffi-2.0.0-cp313-cp313-win_amd64.whl", hash = "sha256:19f705ada2530c1167abacb171925dd886168931e0a7b78f5bffcae5c6b5be75", size = 183402, upload-time = "2025-09-08T23:23:15.535Z" },
    { url = "https://files.pythonhosted.org/packages/cb/0e/02ceeec9a7d6ee63bb596121c2c8e9b3a9e150936f4fbef6ca1943e6137c/cffi-2.0.0-cp313-cp313-win_arm64.whl", hash = "sha256:256f80b80ca3853f90c21b23ee78cd008713787b1b1e93eae9f3d6a7134abd91", size = 177780, upload-time = "2025-09-08T23:23:16.761Z" },
    { url = "https://files.pythonhosted.org/packages/92/c4/3ce07396253a83250ee98564f8d7e9789fab8e58858f35d07a9a2c78de9f/cffi-2.0.0-cp314-cp314-macosx_10_13_x86_64.whl", hash = "sha256:fc33c5141b55ed366cfaad382df24fe7dcbc686de5be719b207bb248e3053dc5", size = 185320, upload-time = "2025-09-08T23:23:18.087Z" },
    { url = "https://files.pythonhosted.org/packages/59/dd/27e9fa567a23931c838c6b02d0764611c62290062a6d4e8ff7863daf9730/cffi-2.0.0-cp314-cp314-macosx_11_0_arm64.whl", hash = "sha256:c654de545946e0db659b3400168c9ad31b5d29593291482c43e3564effbcee13", size = 181487, upload-time = "2025-09-08T23:23:19.622Z" },
    { url = "https://files.pythonhosted.org/packages/d6/43/0e822876f87ea8a4ef95442c3d766a06a51fc5298823f884ef87aaad168c/cffi-2.0.0-cp314-cp314-manylinux2014_aarch64.manylinux_2_17_aarch64.whl", hash = "sha256:24b6f81f1983e6df8db3adc38562c83f7d4a0c36162885ec7f7b77c7dcbec97b", size = 220049, upload-time = "2025-09-08T23:23:20.853Z" },
    { url = "https://files.pythonhosted.org/packages/b4/89/76799151d9c2d2d1ead63c2429da9ea9d7aac304603de0c6e8764e6e8e70/cffi-2.0.0-cp314-cp314-manylinux2014_ppc64le.manylinux_2_17_ppc64le.whl", hash = "sha256:12873ca6cb9b0f0d3a0da705d6086fe911591737a59f28b7936bdfed27c0d47c", size = 207793, upload-time = "2025-09-08T23:23:22.08Z" },
    { url = "https://files.pythonhosted.org/packages/bb/dd/3465b14bb9e24ee24cb88c9e3730f6de63111fffe513492bf8c808a3547e/cffi-2.0.0-cp314-cp314-manylinux2014_s390x.manylinux_2_17_s390x.whl", hash = "sha256:d9b97165e8aed9272a6bb17c01e3cc5871a594a446ebedc996e2397a1c1ea8ef", size = 206300, upload-time = "2025-09-08T23:23:23.314Z" },
    { url = "https://files.pythonhosted.org/packages/47/d9/d83e293854571c877a92da46fdec39158f8d7e68da75bf73581225d28e90/cffi-2.0.0-cp314-cp314-manylinux2014_x86_64.manylinux_2_17_x86_64.whl", hash = "sha256:afb8db5439b81cf9c9d0c80404b60c3cc9c3add93e114dcae767f1477cb53775", size = 219244, upload-time = "2025-09-08T23:23:24.541Z" },
    { url = "https://files.pythonhosted.org/packages/2b/0f/1f177e3683aead2bb00f7679a16451d302c436b5cbf2505f0ea8146ef59e/cffi-2.0.0-cp314-cp314-musllinux_1_2_aarch64.whl", hash = "sha256:737fe7d37e1a1bffe70bd5754ea763a62a066dc5913ca57e957824b72a85e205", size = 222828, upload-time = "2025-09-08T23:23:26.143Z" },
    { url = "https://files.pythonhosted.org/packages/c6/0f/cafacebd4b040e3119dcb32fed8bdef8dfe94da653155f9d0b9dc660166e/cffi-2.0.0-cp314-cp314-musllinux_1_2_x86_64.whl", hash = "sha256:38100abb9d1b1435bc4cc340bb4489635dc2f0da7456590877030c9b3d40b0c1", size = 220926, upload-time = "2025-09-08T23:23:27.873Z" },
    { url = "https://files.pythonhosted.org/packages/3e/aa/df335faa45b395396fcbc03de2dfcab242cd61a9900e914fe682a59170b1/cffi-2.0.0-cp314-cp314-win32.whl", hash = "sha256:087067fa8953339c723661eda6b54bc98c5625757ea62e95eb4898ad5e776e9f", size = 175328, upload-time = "2025-09-08T23:23:44.61Z" },
    { url = "https://files.pythonhosted.org/packages/bb/92/882c2d30831744296ce713f0feb4c1cd30f346ef747b530b5318715cc367/cffi-2.0.0-cp314-cp314-win_amd64.whl", hash = "sha256:203a48d1fb583fc7d78a4c6655692963b860a417c0528492a6bc21f1aaefab25", size = 185650, upload-time = "2025-09-08T23:23:45.848Z" },
    { url = "https://files.pythonhosted.org/packages/9f/2c/98ece204b9d35a7366b5b2c6539c350313ca13932143e79dc133ba757104/cffi-2.0.0-cp314-cp314-win_arm64.whl", hash = "sha256:dbd5c7a25a7cb98f5ca55d258b103a2054f859a46ae11aaf23134f9cc0d356ad", size = 180687, upload-time = "2025-09-08T23:23:47.105Z" },
    { url = "https://files.pythonhosted.org/packages/3e/61/c768e4d548bfa607abcda77423448df8c471f25dbe64fb2ef6d555eae006/cffi-2.0.0-cp314-cp314t-macosx_10_13_x86_64.whl", hash = "sha256:9a67fc9e8eb39039280526379fb3a70023d77caec1852002b4da7e8b270c4dd9", size = 188773, upload-time = "2025-09-08T23:23:29.347Z" },
    { url = "https://files.pythonhosted.org/packages/2c/ea/5f76bce7cf6fcd0ab1a1058b5af899bfbef198bea4d5686da88471ea0336/cffi-2.0.0-cp314-cp314t-macosx_11_0_arm64.whl", hash = "sha256:7a66c7204d8869299919db4d5069a82f1561581af12b11b3c9f48c584eb8743d", size = 185013, upload-time = "2025-09-08T23:23:30.63Z" },
    { url = "https://files.pythonhosted.org/packages/be/b4/c56878d0d1755cf9caa54ba71e5d049479c52f9e4afc230f06822162ab2f/cffi-2.0.0-cp314-cp314t-manylinux2014_aarch64.manylinux_2_17_aarch64.whl", hash = "sha256:7cc09976e8b56f8cebd752f7113ad07752461f48a58cbba644139015ac24954c", size = 221593, upload-time = "2025-09-08T23:23:31.91Z" },
    { url = "https://files.pythonhosted.org/packages/e0/0d/eb704606dfe8033e7128df5e90fee946bbcb64a04fcdaa97321309004000/cffi-2.0.0-cp314-cp314t-manylinux2014_ppc64le.manylinux_2_17_ppc64le.whl", hash = "sha256:92b68146a71df78564e4ef48af17551a5ddd142e5190cdf2c5624d0c3ff5b2e8", size = 209354, upload-time = "2025-09-08T23:23:33.214Z" },
    { url = "https://files.pythonhosted.org/packages/d8/19/3c435d727b368ca475fb8742ab97c9cb13a0de600ce86f62eab7fa3eea60/cffi-2.0.0-cp314-cp314t-manylinux2014_s390x.manylinux_2_17_s390x.whl", hash = "sha256:b1e74d11748e7e98e2f426ab176d4ed720a64412b6a15054378afdb71e0f37dc", size = 208480, upload-time = "2025-09-08T23:23:34.495Z" },
    { url = "https://files.pythonhosted.org/packages/d0/44/681604464ed9541673e486521497406fadcc15b5217c3e326b061696899a/cffi-2.0.0-cp314-cp314t-manylinux2014_x86_64.manylinux_2_17_x86_64.whl", hash = "sha256:28a3a209b96630bca57cce802da70c266eb08c6e97e5afd61a75611ee6c64592", size = 221584, upload-time = "2025-09-08T23:23:36.096Z" },
    { url = "https://files.pythonhosted.org/packages/25/8e/342a504ff018a2825d395d44d63a767dd8ebc927ebda557fecdaca3ac33a/cffi-2.0.0-cp314-cp314t-musllinux_1_2_aarch64.whl", hash = "sha256:7553fb2090d71822f02c629afe6042c299edf91ba1bf94951165613553984512", size = 224443, upload-time = "2025-09-08T23:23:37.328Z" },
    { url = "https://files.pythonhosted.org/packages/e1/5e/b666bacbbc60fbf415ba9988324a132c9a7a0448a9a8f125074671c0f2c3/cffi-2.0.0-cp314-cp314t-musllinux_1_2_x86_64.whl", hash = "sha256:6c6c373cfc5c83a975506110d17457138c8c63016b563cc9ed6e056a82f13ce4", size = 223437, upload-time = "2025-09-08T23:23:38.945Z" },
    { url = "https://files.pythonhosted.org/packages/a0/1d/ec1a60bd1a10daa292d3cd6bb0b359a81607154fb8165f3ec95fe003b85c/cffi-2.0.0-cp314-cp314t-win32.whl", hash = "sha256:1fc9ea04857caf665289b7a75923f2c6ed559b8298a1b8c49e59f7dd95c8481e", size = 180487, upload-time = "2025-09-08T23:23:40.423Z" },
    { url = "https://files.pythonhosted.org/packages/bf/41/4c1168c74fac325c0c8156f04b6749c8b6a8f405bbf91413ba088359f60d/cffi-2.0.0-cp314-cp314t-win_amd64.whl", hash = "sha256:d68b6cef7827e8641e8ef16f4494edda8b36104d79773a334beaa1e3521430f6", size = 191726, upload-time = "2025-09-08T23:23:41.742Z" },
    { url = "https://files.pythonhosted.org/packages/ae/3a/dbeec9d1ee0844c679f6bb5d6ad4e9f198b1224f4e7a32825f47f6192b0c/cffi-2.0.0-cp314-cp314t-win_arm64.whl", hash = "sha256:0a1527a803f0a659de1af2e1fd700213caba79377e27e4693648c2923da066f9", size = 184195, upload-time = "2025-09-08T23:23:43.004Z" },
    { url = "https://files.pythonhosted.org/packages/c0/cc/08ed5a43f2996a16b462f64a7055c6e962803534924b9b2f1371d8c00b7b/cffi-2.0.0-cp39-cp39-macosx_10_13_x86_64.whl", hash = "sha256:fe562eb1a64e67dd297ccc4f5addea2501664954f2692b69a76449ec7913ecbf", size = 184288, upload-time = "2025-09-08T23:23:48.404Z" },
    { url = "https://files.pythonhosted.org/packages/3d/de/38d9726324e127f727b4ecc376bc85e505bfe61ef130eaf3f290c6847dd4/cffi-2.0.0-cp39-cp39-macosx_11_0_arm64.whl", hash = "sha256:de8dad4425a6ca6e4e5e297b27b5c824ecc7581910bf9aee86cb6835e6812aa7", size = 180509, upload-time = "2025-09-08T23:23:49.73Z" },
    { url = "https://files.pythonhosted.org/packages/9b/13/c92e36358fbcc39cf0962e83223c9522154ee8630e1df7c0b3a39a8124e2/cffi-2.0.0-cp39-cp39-manylinux1_i686.manylinux2014_i686.manylinux_2_17_i686.manylinux_2_5_i686.whl", hash = "sha256:4647afc2f90d1ddd33441e5b0e85b16b12ddec4fca55f0d9671fef036ecca27c", size = 208813, upload-time = "2025-09-08T23:23:51.263Z" },
    { url = "https://files.pythonhosted.org/packages/15/12/a7a79bd0df4c3bff744b2d7e52cc1b68d5e7e427b384252c42366dc1ecbc/cffi-2.0.0-cp39-cp39-manylinux2014_aarch64.manylinux_2_17_aarch64.whl", hash = "sha256:3f4d46d8b35698056ec29bca21546e1551a205058ae1a181d871e278b0b28165", size = 216498, upload-time = "2025-09-08T23:23:52.494Z" },
    { url = "https://files.pythonhosted.org/packages/a3/ad/5c51c1c7600bdd7ed9a24a203ec255dccdd0ebf4527f7b922a0bde2fb6ed/cffi-2.0.0-cp39-cp39-manylinux2014_ppc64le.manylinux_2_17_ppc64le.whl", hash = "sha256:e6e73b9e02893c764e7e8d5bb5ce277f1a009cd5243f8228f75f842bf937c534", size = 203243, upload-time = "2025-09-08T23:23:53.836Z" },
    { url = "https://files.pythonhosted.org/packages/32/f2/81b63e288295928739d715d00952c8c6034cb6c6a516b17d37e0c8be5600/cffi-2.0.0-cp39-cp39-manylinux2014_s390x.manylinux_2_17_s390x.whl", hash = "sha256:cb527a79772e5ef98fb1d700678fe031e353e765d1ca2d409c92263c6d43e09f", size = 203158, upload-time = "2025-09-08T23:23:55.169Z" },
    { url = "https://files.pythonhosted.org/packages/1f/74/cc4096ce66f5939042ae094e2e96f53426a979864aa1f96a621ad128be27/cffi-2.0.0-cp39-cp39-manylinux2014_x86_64.manylinux_2_17_x86_64.whl", hash = "sha256:61d028e90346df14fedc3d1e5441df818d095f3b87d286825dfcbd6459b7ef63", size = 216548, upload-time = "2025-09-08T23:23:56.506Z" },
    { url = "https://files.pythonhosted.org/packages/e8/be/f6424d1dc46b1091ffcc8964fa7c0ab0cd36839dd2761b49c90481a6ba1b/cffi-2.0.0-cp39-cp39-musllinux_1_2_aarch64.whl", hash = "sha256:0f6084a0ea23d05d20c3edcda20c3d006f9b6f3fefeac38f59262e10cef47ee2", size = 218897, upload-time = "2025-09-08T23:23:57.825Z" },
    { url = "https://files.pythonhosted.org/packages/f7/e0/dda537c2309817edf60109e39265f24f24aa7f050767e22c98c53fe7f48b/cffi-2.0.0-cp39-cp39-musllinux_1_2_i686.whl", hash = "sha256:1cd13c99ce269b3ed80b417dcd591415d3372bcac067009b6e0f59c7d4015e65", size = 211249, upload-time = "2025-09-08T23:23:59.139Z" },
    { url = "https://files.pythonhosted.org/packages/2b/e7/7c769804eb75e4c4b35e658dba01de1640a351a9653c3d49ca89d16ccc91/cffi-2.0.0-cp39-cp39-musllinux_1_2_x86_64.whl", hash = "sha256:89472c9762729b5ae1ad974b777416bfda4ac5642423fa93bd57a09204712322", size = 218041, upload-time = "2025-09-08T23:24:00.496Z" },
    { url = "https://files.pythonhosted.org/packages/aa/d9/6218d78f920dcd7507fc16a766b5ef8f3b913cc7aa938e7fc80b9978d089/cffi-2.0.0-cp39-cp39-win32.whl", hash = "sha256:2081580ebb843f759b9f617314a24ed5738c51d2aee65d31e02f6f7a2b97707a", size = 172138, upload-time = "2025-09-08T23:24:01.7Z" },
    { url = "https://files.pythonhosted.org/packages/54/8f/a1e836f82d8e32a97e6b29cc8f641779181ac7363734f12df27db803ebda/cffi-2.0.0-cp39-cp39-win_amd64.whl", hash = "sha256:b882b3df248017dba09d6b16defe9b5c407fe32fc7c65a9c69798e6175601be9", size = 182794, upload-time = "2025-09-08T23:24:02.943Z" },
]

[[package]]
name = "cli-unites"
version = "0.1"
source = { editable = "." }
dependencies = [
    { name = "click", version = "8.1.8", source = { registry = "https://pypi.org/simple" }, marker = "python_full_version < '3.10'" },
    { name = "click", version = "8.3.0", source = { registry = "https://pypi.org/simple" }, marker = "python_full_version >= '3.10'" },
    { name = "deno", version = "0.0.1", source = { registry = "https://pypi.org/simple" }, marker = "python_full_version < '3.10'" },
    { name = "deno", version = "2.5.1", source = { registry = "https://pypi.org/simple" }, marker = "python_full_version >= '3.10'" },
    { name = "openai" },
    { name = "psycopg2-binary" },
    { name = "pytest" },
    { name = "python-dotenv" },
    { name = "rich" },
    { name = "rich-click" },
    { name = "supabase" },
<<<<<<< HEAD
    { name = "websockets" },
=======
    { name = "vecs" },
>>>>>>> 59f69408
]

[package.optional-dependencies]
test = [
    { name = "pytest" },
]

[package.metadata]
requires-dist = [
    { name = "click" },
    { name = "deno", specifier = ">=0.0.1" },
    { name = "openai", specifier = ">=2.3.0" },
    { name = "psycopg2-binary", specifier = ">=2.9.10" },
    { name = "pytest", specifier = ">=8.4.2" },
    { name = "pytest", marker = "extra == 'test'" },
    { name = "python-dotenv", specifier = ">=1.1.1" },
    { name = "rich" },
<<<<<<< HEAD
    { name = "rich-click" },
    { name = "supabase", specifier = ">=2.20.0" },
    { name = "websockets", specifier = ">=12.0" },
=======
    { name = "supabase", specifier = ">=2.22.0" },
    { name = "vecs", specifier = ">=0.4.5" },
>>>>>>> 59f69408
]
provides-extras = ["test"]

[[package]]
name = "click"
version = "8.1.8"
source = { registry = "https://pypi.org/simple" }
resolution-markers = [
    "python_full_version < '3.10'",
]
dependencies = [
    { name = "colorama", marker = "python_full_version < '3.10' and sys_platform == 'win32'" },
]
sdist = { url = "https://files.pythonhosted.org/packages/b9/2e/0090cbf739cee7d23781ad4b89a9894a41538e4fcf4c31dcdd705b78eb8b/click-8.1.8.tar.gz", hash = "sha256:ed53c9d8990d83c2a27deae68e4ee337473f6330c040a31d4225c9574d16096a", size = 226593, upload-time = "2024-12-21T18:38:44.339Z" }
wheels = [
    { url = "https://files.pythonhosted.org/packages/7e/d4/7ebdbd03970677812aac39c869717059dbb71a4cfc033ca6e5221787892c/click-8.1.8-py3-none-any.whl", hash = "sha256:63c132bbbed01578a06712a2d1f497bb62d9c1c0d329b7903a866228027263b2", size = 98188, upload-time = "2024-12-21T18:38:41.666Z" },
]

[[package]]
name = "click"
version = "8.3.0"
source = { registry = "https://pypi.org/simple" }
resolution-markers = [
    "python_full_version >= '3.11'",
    "python_full_version == '3.10.*'",
]
dependencies = [
    { name = "colorama", marker = "python_full_version >= '3.10' and sys_platform == 'win32'" },
]
sdist = { url = "https://files.pythonhosted.org/packages/46/61/de6cd827efad202d7057d93e0fed9294b96952e188f7384832791c7b2254/click-8.3.0.tar.gz", hash = "sha256:e7b8232224eba16f4ebe410c25ced9f7875cb5f3263ffc93cc3e8da705e229c4", size = 276943, upload-time = "2025-09-18T17:32:23.696Z" }
wheels = [
    { url = "https://files.pythonhosted.org/packages/db/d3/9dcc0f5797f070ec8edf30fbadfb200e71d9db6b84d211e3b2085a7589a0/click-8.3.0-py3-none-any.whl", hash = "sha256:9b9f285302c6e3064f4330c05f05b81945b2a39544279343e6e7c5f27a9baddc", size = 107295, upload-time = "2025-09-18T17:32:22.42Z" },
]

[[package]]
name = "colorama"
version = "0.4.6"
source = { registry = "https://pypi.org/simple" }
sdist = { url = "https://files.pythonhosted.org/packages/d8/53/6f443c9a4a8358a93a6792e2acffb9d9d5cb0a5cfd8802644b7b1c9a02e4/colorama-0.4.6.tar.gz", hash = "sha256:08695f5cb7ed6e0531a20572697297273c47b8cae5a63ffc6d6ed5c201be6e44", size = 27697, upload-time = "2022-10-25T02:36:22.414Z" }
wheels = [
    { url = "https://files.pythonhosted.org/packages/d1/d6/3965ed04c63042e047cb6a3e6ed1a63a35087b6a609aa3a15ed8ac56c221/colorama-0.4.6-py2.py3-none-any.whl", hash = "sha256:4f1d9991f5acc0ca119f9d443620b77f9d6b33703e51011c16baf57afb285fc6", size = 25335, upload-time = "2022-10-25T02:36:20.889Z" },
]

[[package]]
name = "cryptography"
version = "46.0.2"
source = { registry = "https://pypi.org/simple" }
dependencies = [
    { name = "cffi", marker = "platform_python_implementation != 'PyPy'" },
    { name = "typing-extensions", marker = "python_full_version < '3.11'" },
]
sdist = { url = "https://files.pythonhosted.org/packages/4a/9b/e301418629f7bfdf72db9e80ad6ed9d1b83c487c471803eaa6464c511a01/cryptography-46.0.2.tar.gz", hash = "sha256:21b6fc8c71a3f9a604f028a329e5560009cc4a3a828bfea5fcba8eb7647d88fe", size = 749293, upload-time = "2025-10-01T00:29:11.856Z" }
wheels = [
    { url = "https://files.pythonhosted.org/packages/e0/98/7a8df8c19a335c8028414738490fc3955c0cecbfdd37fcc1b9c3d04bd561/cryptography-46.0.2-cp311-abi3-macosx_10_9_universal2.whl", hash = "sha256:f3e32ab7dd1b1ef67b9232c4cf5e2ee4cd517d4316ea910acaaa9c5712a1c663", size = 7261255, upload-time = "2025-10-01T00:27:22.947Z" },
    { url = "https://files.pythonhosted.org/packages/c6/38/b2adb2aa1baa6706adc3eb746691edd6f90a656a9a65c3509e274d15a2b8/cryptography-46.0.2-cp311-abi3-manylinux2014_aarch64.manylinux_2_17_aarch64.whl", hash = "sha256:1fd1a69086926b623ef8126b4c33d5399ce9e2f3fac07c9c734c2a4ec38b6d02", size = 4297596, upload-time = "2025-10-01T00:27:25.258Z" },
    { url = "https://files.pythonhosted.org/packages/e4/27/0f190ada240003119488ae66c897b5e97149292988f556aef4a6a2a57595/cryptography-46.0.2-cp311-abi3-manylinux2014_x86_64.manylinux_2_17_x86_64.whl", hash = "sha256:bb7fb9cd44c2582aa5990cf61a4183e6f54eea3172e54963787ba47287edd135", size = 4450899, upload-time = "2025-10-01T00:27:27.458Z" },
    { url = "https://files.pythonhosted.org/packages/85/d5/e4744105ab02fdf6bb58ba9a816e23b7a633255987310b4187d6745533db/cryptography-46.0.2-cp311-abi3-manylinux_2_28_aarch64.whl", hash = "sha256:9066cfd7f146f291869a9898b01df1c9b0e314bfa182cef432043f13fc462c92", size = 4300382, upload-time = "2025-10-01T00:27:29.091Z" },
    { url = "https://files.pythonhosted.org/packages/33/fb/bf9571065c18c04818cb07de90c43fc042c7977c68e5de6876049559c72f/cryptography-46.0.2-cp311-abi3-manylinux_2_28_armv7l.manylinux_2_31_armv7l.whl", hash = "sha256:97e83bf4f2f2c084d8dd792d13841d0a9b241643151686010866bbd076b19659", size = 4017347, upload-time = "2025-10-01T00:27:30.767Z" },
    { url = "https://files.pythonhosted.org/packages/35/72/fc51856b9b16155ca071080e1a3ad0c3a8e86616daf7eb018d9565b99baa/cryptography-46.0.2-cp311-abi3-manylinux_2_28_ppc64le.whl", hash = "sha256:4a766d2a5d8127364fd936572c6e6757682fc5dfcbdba1632d4554943199f2fa", size = 4983500, upload-time = "2025-10-01T00:27:32.741Z" },
    { url = "https://files.pythonhosted.org/packages/c1/53/0f51e926799025e31746d454ab2e36f8c3f0d41592bc65cb9840368d3275/cryptography-46.0.2-cp311-abi3-manylinux_2_28_x86_64.whl", hash = "sha256:fab8f805e9675e61ed8538f192aad70500fa6afb33a8803932999b1049363a08", size = 4482591, upload-time = "2025-10-01T00:27:34.869Z" },
    { url = "https://files.pythonhosted.org/packages/86/96/4302af40b23ab8aa360862251fb8fc450b2a06ff24bc5e261c2007f27014/cryptography-46.0.2-cp311-abi3-manylinux_2_34_aarch64.whl", hash = "sha256:1e3b6428a3d56043bff0bb85b41c535734204e599c1c0977e1d0f261b02f3ad5", size = 4300019, upload-time = "2025-10-01T00:27:37.029Z" },
    { url = "https://files.pythonhosted.org/packages/9b/59/0be12c7fcc4c5e34fe2b665a75bc20958473047a30d095a7657c218fa9e8/cryptography-46.0.2-cp311-abi3-manylinux_2_34_ppc64le.whl", hash = "sha256:1a88634851d9b8de8bb53726f4300ab191d3b2f42595e2581a54b26aba71b7cc", size = 4950006, upload-time = "2025-10-01T00:27:40.272Z" },
    { url = "https://files.pythonhosted.org/packages/55/1d/42fda47b0111834b49e31590ae14fd020594d5e4dadd639bce89ad790fba/cryptography-46.0.2-cp311-abi3-manylinux_2_34_x86_64.whl", hash = "sha256:be939b99d4e091eec9a2bcf41aaf8f351f312cd19ff74b5c83480f08a8a43e0b", size = 4482088, upload-time = "2025-10-01T00:27:42.668Z" },
    { url = "https://files.pythonhosted.org/packages/17/50/60f583f69aa1602c2bdc7022dae86a0d2b837276182f8c1ec825feb9b874/cryptography-46.0.2-cp311-abi3-musllinux_1_2_aarch64.whl", hash = "sha256:9f13b040649bc18e7eb37936009b24fd31ca095a5c647be8bb6aaf1761142bd1", size = 4425599, upload-time = "2025-10-01T00:27:44.616Z" },
    { url = "https://files.pythonhosted.org/packages/d1/57/d8d4134cd27e6e94cf44adb3f3489f935bde85f3a5508e1b5b43095b917d/cryptography-46.0.2-cp311-abi3-musllinux_1_2_x86_64.whl", hash = "sha256:9bdc25e4e01b261a8fda4e98618f1c9515febcecebc9566ddf4a70c63967043b", size = 4697458, upload-time = "2025-10-01T00:27:46.209Z" },
    { url = "https://files.pythonhosted.org/packages/d1/2b/531e37408573e1da33adfb4c58875013ee8ac7d548d1548967d94a0ae5c4/cryptography-46.0.2-cp311-abi3-win32.whl", hash = "sha256:8b9bf67b11ef9e28f4d78ff88b04ed0929fcd0e4f70bb0f704cfc32a5c6311ee", size = 3056077, upload-time = "2025-10-01T00:27:48.424Z" },
    { url = "https://files.pythonhosted.org/packages/a8/cd/2f83cafd47ed2dc5a3a9c783ff5d764e9e70d3a160e0df9a9dcd639414ce/cryptography-46.0.2-cp311-abi3-win_amd64.whl", hash = "sha256:758cfc7f4c38c5c5274b55a57ef1910107436f4ae842478c4989abbd24bd5acb", size = 3512585, upload-time = "2025-10-01T00:27:50.521Z" },
    { url = "https://files.pythonhosted.org/packages/00/36/676f94e10bfaa5c5b86c469ff46d3e0663c5dc89542f7afbadac241a3ee4/cryptography-46.0.2-cp311-abi3-win_arm64.whl", hash = "sha256:218abd64a2e72f8472c2102febb596793347a3e65fafbb4ad50519969da44470", size = 2927474, upload-time = "2025-10-01T00:27:52.91Z" },
    { url = "https://files.pythonhosted.org/packages/6f/cc/47fc6223a341f26d103cb6da2216805e08a37d3b52bee7f3b2aee8066f95/cryptography-46.0.2-cp314-cp314t-macosx_10_9_universal2.whl", hash = "sha256:bda55e8dbe8533937956c996beaa20266a8eca3570402e52ae52ed60de1faca8", size = 7198626, upload-time = "2025-10-01T00:27:54.8Z" },
    { url = "https://files.pythonhosted.org/packages/93/22/d66a8591207c28bbe4ac7afa25c4656dc19dc0db29a219f9809205639ede/cryptography-46.0.2-cp314-cp314t-manylinux2014_aarch64.manylinux_2_17_aarch64.whl", hash = "sha256:e7155c0b004e936d381b15425273aee1cebc94f879c0ce82b0d7fecbf755d53a", size = 4287584, upload-time = "2025-10-01T00:27:57.018Z" },
    { url = "https://files.pythonhosted.org/packages/8c/3e/fac3ab6302b928e0398c269eddab5978e6c1c50b2b77bb5365ffa8633b37/cryptography-46.0.2-cp314-cp314t-manylinux2014_x86_64.manylinux_2_17_x86_64.whl", hash = "sha256:a61c154cc5488272a6c4b86e8d5beff4639cdb173d75325ce464d723cda0052b", size = 4433796, upload-time = "2025-10-01T00:27:58.631Z" },
    { url = "https://files.pythonhosted.org/packages/7d/d8/24392e5d3c58e2d83f98fe5a2322ae343360ec5b5b93fe18bc52e47298f5/cryptography-46.0.2-cp314-cp314t-manylinux_2_28_aarch64.whl", hash = "sha256:9ec3f2e2173f36a9679d3b06d3d01121ab9b57c979de1e6a244b98d51fea1b20", size = 4292126, upload-time = "2025-10-01T00:28:00.643Z" },
    { url = "https://files.pythonhosted.org/packages/ed/38/3d9f9359b84c16c49a5a336ee8be8d322072a09fac17e737f3bb11f1ce64/cryptography-46.0.2-cp314-cp314t-manylinux_2_28_armv7l.manylinux_2_31_armv7l.whl", hash = "sha256:2fafb6aa24e702bbf74de4cb23bfa2c3beb7ab7683a299062b69724c92e0fa73", size = 3993056, upload-time = "2025-10-01T00:28:02.8Z" },
    { url = "https://files.pythonhosted.org/packages/d6/a3/4c44fce0d49a4703cc94bfbe705adebf7ab36efe978053742957bc7ec324/cryptography-46.0.2-cp314-cp314t-manylinux_2_28_ppc64le.whl", hash = "sha256:0c7ffe8c9b1fcbb07a26d7c9fa5e857c2fe80d72d7b9e0353dcf1d2180ae60ee", size = 4967604, upload-time = "2025-10-01T00:28:04.783Z" },
    { url = "https://files.pythonhosted.org/packages/eb/c2/49d73218747c8cac16bb8318a5513fde3129e06a018af3bc4dc722aa4a98/cryptography-46.0.2-cp314-cp314t-manylinux_2_28_x86_64.whl", hash = "sha256:5840f05518caa86b09d23f8b9405a7b6d5400085aa14a72a98fdf5cf1568c0d2", size = 4465367, upload-time = "2025-10-01T00:28:06.864Z" },
    { url = "https://files.pythonhosted.org/packages/1b/64/9afa7d2ee742f55ca6285a54386ed2778556a4ed8871571cb1c1bfd8db9e/cryptography-46.0.2-cp314-cp314t-manylinux_2_34_aarch64.whl", hash = "sha256:27c53b4f6a682a1b645fbf1cd5058c72cf2f5aeba7d74314c36838c7cbc06e0f", size = 4291678, upload-time = "2025-10-01T00:28:08.982Z" },
    { url = "https://files.pythonhosted.org/packages/50/48/1696d5ea9623a7b72ace87608f6899ca3c331709ac7ebf80740abb8ac673/cryptography-46.0.2-cp314-cp314t-manylinux_2_34_ppc64le.whl", hash = "sha256:512c0250065e0a6b286b2db4bbcc2e67d810acd53eb81733e71314340366279e", size = 4931366, upload-time = "2025-10-01T00:28:10.74Z" },
    { url = "https://files.pythonhosted.org/packages/eb/3c/9dfc778401a334db3b24435ee0733dd005aefb74afe036e2d154547cb917/cryptography-46.0.2-cp314-cp314t-manylinux_2_34_x86_64.whl", hash = "sha256:07c0eb6657c0e9cca5891f4e35081dbf985c8131825e21d99b4f440a8f496f36", size = 4464738, upload-time = "2025-10-01T00:28:12.491Z" },
    { url = "https://files.pythonhosted.org/packages/dc/b1/abcde62072b8f3fd414e191a6238ce55a0050e9738090dc6cded24c12036/cryptography-46.0.2-cp314-cp314t-musllinux_1_2_aarch64.whl", hash = "sha256:48b983089378f50cba258f7f7aa28198c3f6e13e607eaf10472c26320332ca9a", size = 4419305, upload-time = "2025-10-01T00:28:14.145Z" },
    { url = "https://files.pythonhosted.org/packages/c7/1f/3d2228492f9391395ca34c677e8f2571fb5370fe13dc48c1014f8c509864/cryptography-46.0.2-cp314-cp314t-musllinux_1_2_x86_64.whl", hash = "sha256:e6f6775eaaa08c0eec73e301f7592f4367ccde5e4e4df8e58320f2ebf161ea2c", size = 4681201, upload-time = "2025-10-01T00:28:15.951Z" },
    { url = "https://files.pythonhosted.org/packages/de/77/b687745804a93a55054f391528fcfc76c3d6bfd082ce9fb62c12f0d29fc1/cryptography-46.0.2-cp314-cp314t-win32.whl", hash = "sha256:e8633996579961f9b5a3008683344c2558d38420029d3c0bc7ff77c17949a4e1", size = 3022492, upload-time = "2025-10-01T00:28:17.643Z" },
    { url = "https://files.pythonhosted.org/packages/60/a5/8d498ef2996e583de0bef1dcc5e70186376f00883ae27bf2133f490adf21/cryptography-46.0.2-cp314-cp314t-win_amd64.whl", hash = "sha256:48c01988ecbb32979bb98731f5c2b2f79042a6c58cc9a319c8c2f9987c7f68f9", size = 3496215, upload-time = "2025-10-01T00:28:19.272Z" },
    { url = "https://files.pythonhosted.org/packages/56/db/ee67aaef459a2706bc302b15889a1a8126ebe66877bab1487ae6ad00f33d/cryptography-46.0.2-cp314-cp314t-win_arm64.whl", hash = "sha256:8e2ad4d1a5899b7caa3a450e33ee2734be7cc0689010964703a7c4bcc8dd4fd0", size = 2919255, upload-time = "2025-10-01T00:28:21.115Z" },
    { url = "https://files.pythonhosted.org/packages/d5/bb/fa95abcf147a1b0bb94d95f53fbb09da77b24c776c5d87d36f3d94521d2c/cryptography-46.0.2-cp38-abi3-macosx_10_9_universal2.whl", hash = "sha256:a08e7401a94c002e79dc3bc5231b6558cd4b2280ee525c4673f650a37e2c7685", size = 7248090, upload-time = "2025-10-01T00:28:22.846Z" },
    { url = "https://files.pythonhosted.org/packages/b7/66/f42071ce0e3ffbfa80a88feadb209c779fda92a23fbc1e14f74ebf72ef6b/cryptography-46.0.2-cp38-abi3-manylinux2014_aarch64.manylinux_2_17_aarch64.whl", hash = "sha256:d30bc11d35743bf4ddf76674a0a369ec8a21f87aaa09b0661b04c5f6c46e8d7b", size = 4293123, upload-time = "2025-10-01T00:28:25.072Z" },
    { url = "https://files.pythonhosted.org/packages/a8/5d/1fdbd2e5c1ba822828d250e5a966622ef00185e476d1cd2726b6dd135e53/cryptography-46.0.2-cp38-abi3-manylinux2014_x86_64.manylinux_2_17_x86_64.whl", hash = "sha256:bca3f0ce67e5a2a2cf524e86f44697c4323a86e0fd7ba857de1c30d52c11ede1", size = 4439524, upload-time = "2025-10-01T00:28:26.808Z" },
    { url = "https://files.pythonhosted.org/packages/c8/c1/5e4989a7d102d4306053770d60f978c7b6b1ea2ff8c06e0265e305b23516/cryptography-46.0.2-cp38-abi3-manylinux_2_28_aarch64.whl", hash = "sha256:ff798ad7a957a5021dcbab78dfff681f0cf15744d0e6af62bd6746984d9c9e9c", size = 4297264, upload-time = "2025-10-01T00:28:29.327Z" },
    { url = "https://files.pythonhosted.org/packages/28/78/b56f847d220cb1d6d6aef5a390e116ad603ce13a0945a3386a33abc80385/cryptography-46.0.2-cp38-abi3-manylinux_2_28_armv7l.manylinux_2_31_armv7l.whl", hash = "sha256:cb5e8daac840e8879407acbe689a174f5ebaf344a062f8918e526824eb5d97af", size = 4011872, upload-time = "2025-10-01T00:28:31.479Z" },
    { url = "https://files.pythonhosted.org/packages/e1/80/2971f214b066b888944f7b57761bf709ee3f2cf805619a18b18cab9b263c/cryptography-46.0.2-cp38-abi3-manylinux_2_28_ppc64le.whl", hash = "sha256:3f37aa12b2d91e157827d90ce78f6180f0c02319468a0aea86ab5a9566da644b", size = 4978458, upload-time = "2025-10-01T00:28:33.267Z" },
    { url = "https://files.pythonhosted.org/packages/a5/84/0cb0a2beaa4f1cbe63ebec4e97cd7e0e9f835d0ba5ee143ed2523a1e0016/cryptography-46.0.2-cp38-abi3-manylinux_2_28_x86_64.whl", hash = "sha256:5e38f203160a48b93010b07493c15f2babb4e0f2319bbd001885adb3f3696d21", size = 4472195, upload-time = "2025-10-01T00:28:36.039Z" },
    { url = "https://files.pythonhosted.org/packages/30/8b/2b542ddbf78835c7cd67b6fa79e95560023481213a060b92352a61a10efe/cryptography-46.0.2-cp38-abi3-manylinux_2_34_aarch64.whl", hash = "sha256:d19f5f48883752b5ab34cff9e2f7e4a7f216296f33714e77d1beb03d108632b6", size = 4296791, upload-time = "2025-10-01T00:28:37.732Z" },
    { url = "https://files.pythonhosted.org/packages/78/12/9065b40201b4f4876e93b9b94d91feb18de9150d60bd842a16a21565007f/cryptography-46.0.2-cp38-abi3-manylinux_2_34_ppc64le.whl", hash = "sha256:04911b149eae142ccd8c9a68892a70c21613864afb47aba92d8c7ed9cc001023", size = 4939629, upload-time = "2025-10-01T00:28:39.654Z" },
    { url = "https://files.pythonhosted.org/packages/f6/9e/6507dc048c1b1530d372c483dfd34e7709fc542765015425f0442b08547f/cryptography-46.0.2-cp38-abi3-manylinux_2_34_x86_64.whl", hash = "sha256:8b16c1ede6a937c291d41176934268e4ccac2c6521c69d3f5961c5a1e11e039e", size = 4471988, upload-time = "2025-10-01T00:28:41.822Z" },
    { url = "https://files.pythonhosted.org/packages/b1/86/d025584a5f7d5c5ec8d3633dbcdce83a0cd579f1141ceada7817a4c26934/cryptography-46.0.2-cp38-abi3-musllinux_1_2_aarch64.whl", hash = "sha256:747b6f4a4a23d5a215aadd1d0b12233b4119c4313df83ab4137631d43672cc90", size = 4422989, upload-time = "2025-10-01T00:28:43.608Z" },
    { url = "https://files.pythonhosted.org/packages/4b/39/536370418b38a15a61bbe413006b79dfc3d2b4b0eafceb5581983f973c15/cryptography-46.0.2-cp38-abi3-musllinux_1_2_x86_64.whl", hash = "sha256:6b275e398ab3a7905e168c036aad54b5969d63d3d9099a0a66cc147a3cc983be", size = 4685578, upload-time = "2025-10-01T00:28:45.361Z" },
    { url = "https://files.pythonhosted.org/packages/15/52/ea7e2b1910f547baed566c866fbb86de2402e501a89ecb4871ea7f169a81/cryptography-46.0.2-cp38-abi3-win32.whl", hash = "sha256:0b507c8e033307e37af61cb9f7159b416173bdf5b41d11c4df2e499a1d8e007c", size = 3036711, upload-time = "2025-10-01T00:28:47.096Z" },
    { url = "https://files.pythonhosted.org/packages/71/9e/171f40f9c70a873e73c2efcdbe91e1d4b1777a03398fa1c4af3c56a2477a/cryptography-46.0.2-cp38-abi3-win_amd64.whl", hash = "sha256:f9b2dc7668418fb6f221e4bf701f716e05e8eadb4f1988a2487b11aedf8abe62", size = 3500007, upload-time = "2025-10-01T00:28:48.967Z" },
    { url = "https://files.pythonhosted.org/packages/3e/7c/15ad426257615f9be8caf7f97990cf3dcbb5b8dd7ed7e0db581a1c4759dd/cryptography-46.0.2-cp38-abi3-win_arm64.whl", hash = "sha256:91447f2b17e83c9e0c89f133119d83f94ce6e0fb55dd47da0a959316e6e9cfa1", size = 2918153, upload-time = "2025-10-01T00:28:51.003Z" },
    { url = "https://files.pythonhosted.org/packages/25/b2/067a7db693488f19777ecf73f925bcb6a3efa2eae42355bafaafa37a6588/cryptography-46.0.2-pp310-pypy310_pp73-macosx_10_9_x86_64.whl", hash = "sha256:f25a41f5b34b371a06dad3f01799706631331adc7d6c05253f5bca22068c7a34", size = 3701860, upload-time = "2025-10-01T00:28:53.003Z" },
    { url = "https://files.pythonhosted.org/packages/87/12/47c2aab2c285f97c71a791169529dbb89f48fc12e5f62bb6525c3927a1a2/cryptography-46.0.2-pp310-pypy310_pp73-win_amd64.whl", hash = "sha256:e12b61e0b86611e3f4c1756686d9086c1d36e6fd15326f5658112ad1f1cc8807", size = 3429917, upload-time = "2025-10-01T00:28:55.03Z" },
    { url = "https://files.pythonhosted.org/packages/b7/8c/1aabe338149a7d0f52c3e30f2880b20027ca2a485316756ed6f000462db3/cryptography-46.0.2-pp311-pypy311_pp73-macosx_10_9_x86_64.whl", hash = "sha256:1d3b3edd145953832e09607986f2bd86f85d1dc9c48ced41808b18009d9f30e5", size = 3714495, upload-time = "2025-10-01T00:28:57.222Z" },
    { url = "https://files.pythonhosted.org/packages/e3/0a/0d10eb970fe3e57da9e9ddcfd9464c76f42baf7b3d0db4a782d6746f788f/cryptography-46.0.2-pp311-pypy311_pp73-manylinux_2_28_aarch64.whl", hash = "sha256:fe245cf4a73c20592f0f48da39748b3513db114465be78f0a36da847221bd1b4", size = 4243379, upload-time = "2025-10-01T00:28:58.989Z" },
    { url = "https://files.pythonhosted.org/packages/7d/60/e274b4d41a9eb82538b39950a74ef06e9e4d723cb998044635d9deb1b435/cryptography-46.0.2-pp311-pypy311_pp73-manylinux_2_28_x86_64.whl", hash = "sha256:2b9cad9cf71d0c45566624ff76654e9bae5f8a25970c250a26ccfc73f8553e2d", size = 4409533, upload-time = "2025-10-01T00:29:00.785Z" },
    { url = "https://files.pythonhosted.org/packages/19/9a/fb8548f762b4749aebd13b57b8f865de80258083fe814957f9b0619cfc56/cryptography-46.0.2-pp311-pypy311_pp73-manylinux_2_34_aarch64.whl", hash = "sha256:9bd26f2f75a925fdf5e0a446c0de2714f17819bf560b44b7480e4dd632ad6c46", size = 4243120, upload-time = "2025-10-01T00:29:02.515Z" },
    { url = "https://files.pythonhosted.org/packages/71/60/883f24147fd4a0c5cab74ac7e36a1ff3094a54ba5c3a6253d2ff4b19255b/cryptography-46.0.2-pp311-pypy311_pp73-manylinux_2_34_x86_64.whl", hash = "sha256:7282d8f092b5be7172d6472f29b0631f39f18512a3642aefe52c3c0e0ccfad5a", size = 4408940, upload-time = "2025-10-01T00:29:04.42Z" },
    { url = "https://files.pythonhosted.org/packages/d9/b5/c5e179772ec38adb1c072b3aa13937d2860509ba32b2462bf1dda153833b/cryptography-46.0.2-pp311-pypy311_pp73-win_amd64.whl", hash = "sha256:c4b93af7920cdf80f71650769464ccf1fb49a4b56ae0024173c24c48eb6b1612", size = 3438518, upload-time = "2025-10-01T00:29:06.139Z" },
]

[[package]]
name = "deno"
version = "0.0.1"
source = { registry = "https://pypi.org/simple" }
resolution-markers = [
    "python_full_version < '3.10'",
]
sdist = { url = "https://files.pythonhosted.org/packages/33/08/f9434d9889bf964b77e0ed1563eab2da4eb9dd1348e58b5ef93a2f9134e0/deno-0.0.1.tar.gz", hash = "sha256:1911d56d9cf069f661536f057379aa8b27f82c1da28a23ded29c8269948636d1", size = 355, upload-time = "2025-02-11T23:32:09.842Z" }

[[package]]
name = "deno"
version = "2.5.1"
source = { registry = "https://pypi.org/simple" }
resolution-markers = [
    "python_full_version >= '3.11'",
    "python_full_version == '3.10.*'",
]
sdist = { url = "https://files.pythonhosted.org/packages/8b/ec/b71b98585585c6cd811ffdc3684df3be12b9228acf234b2a4674ea9827a1/deno-2.5.1.tar.gz", hash = "sha256:ed9ba477290ab66ee936e82c0c9ed0636ebc97bce0d68c6cd99afa7d26f33f43", size = 4934, upload-time = "2025-09-24T17:28:29.283Z" }
wheels = [
    { url = "https://files.pythonhosted.org/packages/fb/b6/3b13eb16418cecce9230fabb9d3b52fd1cf66d9b151103375d94cb45f955/deno-2.5.1-py3-none-macosx_10_12_x86_64.whl", hash = "sha256:edce5b3a44debbb1274e87d9a1de8f691417d3d71fb8a3e0af3c33bcc94cd4d8", size = 43413367, upload-time = "2025-09-24T17:28:13.146Z" },
    { url = "https://files.pythonhosted.org/packages/a9/a8/31ec74c1be13cf3475adb434a9e30ec78cd277c9daf75839cb619743f27d/deno-2.5.1-py3-none-macosx_11_0_arm64.whl", hash = "sha256:1004b47a8ebba8cd1429bd1cf78e8ee52da5e316885a941a7b3aef3ecf67275a", size = 40754786, upload-time = "2025-09-24T17:28:16.816Z" },
    { url = "https://files.pythonhosted.org/packages/53/ff/4885c812b74c732d51b379c4f01c1e5b31f044f11e5532e1bdfddd44797f/deno-2.5.1-py3-none-manylinux_2_17_aarch64.whl", hash = "sha256:5c6bbcbec77eb11e09bbf33fc9f6c880c8b4da7a33aea8b6dd2add5c1941ef5f", size = 43738309, upload-time = "2025-09-24T17:28:19.91Z" },
    { url = "https://files.pythonhosted.org/packages/4c/ef/bac6d499c3688115106f311a2c4066d4ff9d15b6adb2effa1dfe00a738f0/deno-2.5.1-py3-none-manylinux_2_17_x86_64.whl", hash = "sha256:570fc0441844c27c86085b2728e5f518e827ce04f1e55951a1418d32d129a214", size = 45343978, upload-time = "2025-09-24T17:28:23.386Z" },
    { url = "https://files.pythonhosted.org/packages/57/5b/7fe4343de9a7f4d1601a7c6d5f6d718215c89c1352fba96c789fdbc2a7da/deno-2.5.1-py3-none-win_amd64.whl", hash = "sha256:1680c6571aaef60a21ee3113c6142a318bcdde5001e36ff678231955413c263c", size = 45070153, upload-time = "2025-09-24T17:28:26.63Z" },
]

[[package]]
name = "deprecated"
version = "1.2.18"
source = { registry = "https://pypi.org/simple" }
dependencies = [
    { name = "wrapt" },
]
sdist = { url = "https://files.pythonhosted.org/packages/98/97/06afe62762c9a8a86af0cfb7bfdab22a43ad17138b07af5b1a58442690a2/deprecated-1.2.18.tar.gz", hash = "sha256:422b6f6d859da6f2ef57857761bfb392480502a64c3028ca9bbe86085d72115d", size = 2928744, upload-time = "2025-01-27T10:46:25.7Z" }
wheels = [
    { url = "https://files.pythonhosted.org/packages/6e/c6/ac0b6c1e2d138f1002bcf799d330bd6d85084fece321e662a14223794041/Deprecated-1.2.18-py2.py3-none-any.whl", hash = "sha256:bd5011788200372a32418f888e326a09ff80d0214bd961147cfed01b5c018eec", size = 9998, upload-time = "2025-01-27T10:46:09.186Z" },
]

[[package]]
name = "deprecation"
version = "2.1.0"
source = { registry = "https://pypi.org/simple" }
dependencies = [
    { name = "packaging" },
]
sdist = { url = "https://files.pythonhosted.org/packages/5a/d3/8ae2869247df154b64c1884d7346d412fed0c49df84db635aab2d1c40e62/deprecation-2.1.0.tar.gz", hash = "sha256:72b3bde64e5d778694b0cf68178aed03d15e15477116add3fb773e581f9518ff", size = 173788, upload-time = "2020-04-20T14:23:38.738Z" }
wheels = [
    { url = "https://files.pythonhosted.org/packages/02/c3/253a89ee03fc9b9682f1541728eb66db7db22148cd94f89ab22528cd1e1b/deprecation-2.1.0-py2.py3-none-any.whl", hash = "sha256:a10811591210e1fb0e768a8c25517cabeabcba6f0bf96564f8ff45189f90b14a", size = 11178, upload-time = "2020-04-20T14:23:36.581Z" },
]

[[package]]
name = "distro"
version = "1.9.0"
source = { registry = "https://pypi.org/simple" }
sdist = { url = "https://files.pythonhosted.org/packages/fc/f8/98eea607f65de6527f8a2e8885fc8015d3e6f5775df186e443e0964a11c3/distro-1.9.0.tar.gz", hash = "sha256:2fa77c6fd8940f116ee1d6b94a2f90b13b5ea8d019b98bc8bafdcabcdd9bdbed", size = 60722, upload-time = "2023-12-24T09:54:32.31Z" }
wheels = [
    { url = "https://files.pythonhosted.org/packages/12/b3/231ffd4ab1fc9d679809f356cebee130ac7daa00d6d6f3206dd4fd137e9e/distro-1.9.0-py3-none-any.whl", hash = "sha256:7bffd925d65168f85027d8da9af6bddab658135b840670a223589bc0c8ef02b2", size = 20277, upload-time = "2023-12-24T09:54:30.421Z" },
]

[[package]]
name = "exceptiongroup"
version = "1.3.0"
source = { registry = "https://pypi.org/simple" }
dependencies = [
    { name = "typing-extensions", marker = "python_full_version < '3.11'" },
]
sdist = { url = "https://files.pythonhosted.org/packages/0b/9f/a65090624ecf468cdca03533906e7c69ed7588582240cfe7cc9e770b50eb/exceptiongroup-1.3.0.tar.gz", hash = "sha256:b241f5885f560bc56a59ee63ca4c6a8bfa46ae4ad651af316d4e81817bb9fd88", size = 29749, upload-time = "2025-05-10T17:42:51.123Z" }
wheels = [
    { url = "https://files.pythonhosted.org/packages/36/f4/c6e662dade71f56cd2f3735141b265c3c79293c109549c1e6933b0651ffc/exceptiongroup-1.3.0-py3-none-any.whl", hash = "sha256:4d111e6e0c13d0644cad6ddaa7ed0261a0b36971f6d23e7ec9b4b9097da78a10", size = 16674, upload-time = "2025-05-10T17:42:49.33Z" },
]

[[package]]
name = "flupy"
version = "1.2.3"
source = { registry = "https://pypi.org/simple" }
dependencies = [
    { name = "typing-extensions" },
]
sdist = { url = "https://files.pythonhosted.org/packages/fd/a5/15fe839297d761e04c4578b11013ed46353e63b44b5e42b59c2078602fa1/flupy-1.2.3.tar.gz", hash = "sha256:220b6d40dea238cd2d66784c0d4d2a5483447a48acd343385768e0c740af9609", size = 12327, upload-time = "2025-07-15T14:08:21.14Z" }
wheels = [
    { url = "https://files.pythonhosted.org/packages/7c/26/d4d1629f846ae2913e88f74955a3c3f41f3863e74c5fbc1cb79af9550717/flupy-1.2.3-py3-none-any.whl", hash = "sha256:be0f5a393bad2b3534697fbab17081993cd3f5817169dd3a61e8b2e0887612e6", size = 12512, upload-time = "2025-07-18T20:15:21.384Z" },
]

[[package]]
name = "greenlet"
version = "3.2.4"
source = { registry = "https://pypi.org/simple" }
sdist = { url = "https://files.pythonhosted.org/packages/03/b8/704d753a5a45507a7aab61f18db9509302ed3d0a27ac7e0359ec2905b1a6/greenlet-3.2.4.tar.gz", hash = "sha256:0dca0d95ff849f9a364385f36ab49f50065d76964944638be9691e1832e9f86d", size = 188260, upload-time = "2025-08-07T13:24:33.51Z" }
wheels = [
    { url = "https://files.pythonhosted.org/packages/7d/ed/6bfa4109fcb23a58819600392564fea69cdc6551ffd5e69ccf1d52a40cbc/greenlet-3.2.4-cp310-cp310-macosx_11_0_universal2.whl", hash = "sha256:8c68325b0d0acf8d91dde4e6f930967dd52a5302cd4062932a6b2e7c2969f47c", size = 271061, upload-time = "2025-08-07T13:17:15.373Z" },
    { url = "https://files.pythonhosted.org/packages/2a/fc/102ec1a2fc015b3a7652abab7acf3541d58c04d3d17a8d3d6a44adae1eb1/greenlet-3.2.4-cp310-cp310-manylinux2014_aarch64.manylinux_2_17_aarch64.whl", hash = "sha256:94385f101946790ae13da500603491f04a76b6e4c059dab271b3ce2e283b2590", size = 629475, upload-time = "2025-08-07T13:42:54.009Z" },
    { url = "https://files.pythonhosted.org/packages/c5/26/80383131d55a4ac0fb08d71660fd77e7660b9db6bdb4e8884f46d9f2cc04/greenlet-3.2.4-cp310-cp310-manylinux2014_ppc64le.manylinux_2_17_ppc64le.whl", hash = "sha256:f10fd42b5ee276335863712fa3da6608e93f70629c631bf77145021600abc23c", size = 640802, upload-time = "2025-08-07T13:45:25.52Z" },
    { url = "https://files.pythonhosted.org/packages/9f/7c/e7833dbcd8f376f3326bd728c845d31dcde4c84268d3921afcae77d90d08/greenlet-3.2.4-cp310-cp310-manylinux2014_s390x.manylinux_2_17_s390x.whl", hash = "sha256:c8c9e331e58180d0d83c5b7999255721b725913ff6bc6cf39fa2a45841a4fd4b", size = 636703, upload-time = "2025-08-07T13:53:12.622Z" },
    { url = "https://files.pythonhosted.org/packages/e9/49/547b93b7c0428ede7b3f309bc965986874759f7d89e4e04aeddbc9699acb/greenlet-3.2.4-cp310-cp310-manylinux2014_x86_64.manylinux_2_17_x86_64.whl", hash = "sha256:58b97143c9cc7b86fc458f215bd0932f1757ce649e05b640fea2e79b54cedb31", size = 635417, upload-time = "2025-08-07T13:18:25.189Z" },
    { url = "https://files.pythonhosted.org/packages/7f/91/ae2eb6b7979e2f9b035a9f612cf70f1bf54aad4e1d125129bef1eae96f19/greenlet-3.2.4-cp310-cp310-manylinux_2_24_x86_64.manylinux_2_28_x86_64.whl", hash = "sha256:c2ca18a03a8cfb5b25bc1cbe20f3d9a4c80d8c3b13ba3df49ac3961af0b1018d", size = 584358, upload-time = "2025-08-07T13:18:23.708Z" },
    { url = "https://files.pythonhosted.org/packages/f7/85/433de0c9c0252b22b16d413c9407e6cb3b41df7389afc366ca204dbc1393/greenlet-3.2.4-cp310-cp310-musllinux_1_1_aarch64.whl", hash = "sha256:9fe0a28a7b952a21e2c062cd5756d34354117796c6d9215a87f55e38d15402c5", size = 1113550, upload-time = "2025-08-07T13:42:37.467Z" },
    { url = "https://files.pythonhosted.org/packages/a1/8d/88f3ebd2bc96bf7747093696f4335a0a8a4c5acfcf1b757717c0d2474ba3/greenlet-3.2.4-cp310-cp310-musllinux_1_1_x86_64.whl", hash = "sha256:8854167e06950ca75b898b104b63cc646573aa5fef1353d4508ecdd1ee76254f", size = 1137126, upload-time = "2025-08-07T13:18:20.239Z" },
    { url = "https://files.pythonhosted.org/packages/d6/6f/b60b0291d9623c496638c582297ead61f43c4b72eef5e9c926ef4565ec13/greenlet-3.2.4-cp310-cp310-win_amd64.whl", hash = "sha256:73f49b5368b5359d04e18d15828eecc1806033db5233397748f4ca813ff1056c", size = 298654, upload-time = "2025-08-07T13:50:00.469Z" },
    { url = "https://files.pythonhosted.org/packages/a4/de/f28ced0a67749cac23fecb02b694f6473f47686dff6afaa211d186e2ef9c/greenlet-3.2.4-cp311-cp311-macosx_11_0_universal2.whl", hash = "sha256:96378df1de302bc38e99c3a9aa311967b7dc80ced1dcc6f171e99842987882a2", size = 272305, upload-time = "2025-08-07T13:15:41.288Z" },
    { url = "https://files.pythonhosted.org/packages/09/16/2c3792cba130000bf2a31c5272999113f4764fd9d874fb257ff588ac779a/greenlet-3.2.4-cp311-cp311-manylinux2014_aarch64.manylinux_2_17_aarch64.whl", hash = "sha256:1ee8fae0519a337f2329cb78bd7a8e128ec0f881073d43f023c7b8d4831d5246", size = 632472, upload-time = "2025-08-07T13:42:55.044Z" },
    { url = "https://files.pythonhosted.org/packages/ae/8f/95d48d7e3d433e6dae5b1682e4292242a53f22df82e6d3dda81b1701a960/greenlet-3.2.4-cp311-cp311-manylinux2014_ppc64le.manylinux_2_17_ppc64le.whl", hash = "sha256:94abf90142c2a18151632371140b3dba4dee031633fe614cb592dbb6c9e17bc3", size = 644646, upload-time = "2025-08-07T13:45:26.523Z" },
    { url = "https://files.pythonhosted.org/packages/d5/5e/405965351aef8c76b8ef7ad370e5da58d57ef6068df197548b015464001a/greenlet-3.2.4-cp311-cp311-manylinux2014_s390x.manylinux_2_17_s390x.whl", hash = "sha256:4d1378601b85e2e5171b99be8d2dc85f594c79967599328f95c1dc1a40f1c633", size = 640519, upload-time = "2025-08-07T13:53:13.928Z" },
    { url = "https://files.pythonhosted.org/packages/25/5d/382753b52006ce0218297ec1b628e048c4e64b155379331f25a7316eb749/greenlet-3.2.4-cp311-cp311-manylinux2014_x86_64.manylinux_2_17_x86_64.whl", hash = "sha256:0db5594dce18db94f7d1650d7489909b57afde4c580806b8d9203b6e79cdc079", size = 639707, upload-time = "2025-08-07T13:18:27.146Z" },
    { url = "https://files.pythonhosted.org/packages/1f/8e/abdd3f14d735b2929290a018ecf133c901be4874b858dd1c604b9319f064/greenlet-3.2.4-cp311-cp311-manylinux_2_24_x86_64.manylinux_2_28_x86_64.whl", hash = "sha256:2523e5246274f54fdadbce8494458a2ebdcdbc7b802318466ac5606d3cded1f8", size = 587684, upload-time = "2025-08-07T13:18:25.164Z" },
    { url = "https://files.pythonhosted.org/packages/5d/65/deb2a69c3e5996439b0176f6651e0052542bb6c8f8ec2e3fba97c9768805/greenlet-3.2.4-cp311-cp311-musllinux_1_1_aarch64.whl", hash = "sha256:1987de92fec508535687fb807a5cea1560f6196285a4cde35c100b8cd632cc52", size = 1116647, upload-time = "2025-08-07T13:42:38.655Z" },
    { url = "https://files.pythonhosted.org/packages/3f/cc/b07000438a29ac5cfb2194bfc128151d52f333cee74dd7dfe3fb733fc16c/greenlet-3.2.4-cp311-cp311-musllinux_1_1_x86_64.whl", hash = "sha256:55e9c5affaa6775e2c6b67659f3a71684de4c549b3dd9afca3bc773533d284fa", size = 1142073, upload-time = "2025-08-07T13:18:21.737Z" },
    { url = "https://files.pythonhosted.org/packages/d8/0f/30aef242fcab550b0b3520b8e3561156857c94288f0332a79928c31a52cf/greenlet-3.2.4-cp311-cp311-win_amd64.whl", hash = "sha256:9c40adce87eaa9ddb593ccb0fa6a07caf34015a29bf8d344811665b573138db9", size = 299100, upload-time = "2025-08-07T13:44:12.287Z" },
    { url = "https://files.pythonhosted.org/packages/44/69/9b804adb5fd0671f367781560eb5eb586c4d495277c93bde4307b9e28068/greenlet-3.2.4-cp312-cp312-macosx_11_0_universal2.whl", hash = "sha256:3b67ca49f54cede0186854a008109d6ee71f66bd57bb36abd6d0a0267b540cdd", size = 274079, upload-time = "2025-08-07T13:15:45.033Z" },
    { url = "https://files.pythonhosted.org/packages/46/e9/d2a80c99f19a153eff70bc451ab78615583b8dac0754cfb942223d2c1a0d/greenlet-3.2.4-cp312-cp312-manylinux2014_aarch64.manylinux_2_17_aarch64.whl", hash = "sha256:ddf9164e7a5b08e9d22511526865780a576f19ddd00d62f8a665949327fde8bb", size = 640997, upload-time = "2025-08-07T13:42:56.234Z" },
    { url = "https://files.pythonhosted.org/packages/3b/16/035dcfcc48715ccd345f3a93183267167cdd162ad123cd93067d86f27ce4/greenlet-3.2.4-cp312-cp312-manylinux2014_ppc64le.manylinux_2_17_ppc64le.whl", hash = "sha256:f28588772bb5fb869a8eb331374ec06f24a83a9c25bfa1f38b6993afe9c1e968", size = 655185, upload-time = "2025-08-07T13:45:27.624Z" },
    { url = "https://files.pythonhosted.org/packages/31/da/0386695eef69ffae1ad726881571dfe28b41970173947e7c558d9998de0f/greenlet-3.2.4-cp312-cp312-manylinux2014_s390x.manylinux_2_17_s390x.whl", hash = "sha256:5c9320971821a7cb77cfab8d956fa8e39cd07ca44b6070db358ceb7f8797c8c9", size = 649926, upload-time = "2025-08-07T13:53:15.251Z" },
    { url = "https://files.pythonhosted.org/packages/68/88/69bf19fd4dc19981928ceacbc5fd4bb6bc2215d53199e367832e98d1d8fe/greenlet-3.2.4-cp312-cp312-manylinux2014_x86_64.manylinux_2_17_x86_64.whl", hash = "sha256:c60a6d84229b271d44b70fb6e5fa23781abb5d742af7b808ae3f6efd7c9c60f6", size = 651839, upload-time = "2025-08-07T13:18:30.281Z" },
    { url = "https://files.pythonhosted.org/packages/19/0d/6660d55f7373b2ff8152401a83e02084956da23ae58cddbfb0b330978fe9/greenlet-3.2.4-cp312-cp312-manylinux_2_24_x86_64.manylinux_2_28_x86_64.whl", hash = "sha256:3b3812d8d0c9579967815af437d96623f45c0f2ae5f04e366de62a12d83a8fb0", size = 607586, upload-time = "2025-08-07T13:18:28.544Z" },
    { url = "https://files.pythonhosted.org/packages/8e/1a/c953fdedd22d81ee4629afbb38d2f9d71e37d23caace44775a3a969147d4/greenlet-3.2.4-cp312-cp312-musllinux_1_1_aarch64.whl", hash = "sha256:abbf57b5a870d30c4675928c37278493044d7c14378350b3aa5d484fa65575f0", size = 1123281, upload-time = "2025-08-07T13:42:39.858Z" },
    { url = "https://files.pythonhosted.org/packages/3f/c7/12381b18e21aef2c6bd3a636da1088b888b97b7a0362fac2e4de92405f97/greenlet-3.2.4-cp312-cp312-musllinux_1_1_x86_64.whl", hash = "sha256:20fb936b4652b6e307b8f347665e2c615540d4b42b3b4c8a321d8286da7e520f", size = 1151142, upload-time = "2025-08-07T13:18:22.981Z" },
    { url = "https://files.pythonhosted.org/packages/e9/08/b0814846b79399e585f974bbeebf5580fbe59e258ea7be64d9dfb253c84f/greenlet-3.2.4-cp312-cp312-win_amd64.whl", hash = "sha256:a7d4e128405eea3814a12cc2605e0e6aedb4035bf32697f72deca74de4105e02", size = 299899, upload-time = "2025-08-07T13:38:53.448Z" },
    { url = "https://files.pythonhosted.org/packages/49/e8/58c7f85958bda41dafea50497cbd59738c5c43dbbea5ee83d651234398f4/greenlet-3.2.4-cp313-cp313-macosx_11_0_universal2.whl", hash = "sha256:1a921e542453fe531144e91e1feedf12e07351b1cf6c9e8a3325ea600a715a31", size = 272814, upload-time = "2025-08-07T13:15:50.011Z" },
    { url = "https://files.pythonhosted.org/packages/62/dd/b9f59862e9e257a16e4e610480cfffd29e3fae018a68c2332090b53aac3d/greenlet-3.2.4-cp313-cp313-manylinux2014_aarch64.manylinux_2_17_aarch64.whl", hash = "sha256:cd3c8e693bff0fff6ba55f140bf390fa92c994083f838fece0f63be121334945", size = 641073, upload-time = "2025-08-07T13:42:57.23Z" },
    { url = "https://files.pythonhosted.org/packages/f7/0b/bc13f787394920b23073ca3b6c4a7a21396301ed75a655bcb47196b50e6e/greenlet-3.2.4-cp313-cp313-manylinux2014_ppc64le.manylinux_2_17_ppc64le.whl", hash = "sha256:710638eb93b1fa52823aa91bf75326f9ecdfd5e0466f00789246a5280f4ba0fc", size = 655191, upload-time = "2025-08-07T13:45:29.752Z" },
    { url = "https://files.pythonhosted.org/packages/f2/d6/6adde57d1345a8d0f14d31e4ab9c23cfe8e2cd39c3baf7674b4b0338d266/greenlet-3.2.4-cp313-cp313-manylinux2014_s390x.manylinux_2_17_s390x.whl", hash = "sha256:c5111ccdc9c88f423426df3fd1811bfc40ed66264d35aa373420a34377efc98a", size = 649516, upload-time = "2025-08-07T13:53:16.314Z" },
    { url = "https://files.pythonhosted.org/packages/7f/3b/3a3328a788d4a473889a2d403199932be55b1b0060f4ddd96ee7cdfcad10/greenlet-3.2.4-cp313-cp313-manylinux2014_x86_64.manylinux_2_17_x86_64.whl", hash = "sha256:d76383238584e9711e20ebe14db6c88ddcedc1829a9ad31a584389463b5aa504", size = 652169, upload-time = "2025-08-07T13:18:32.861Z" },
    { url = "https://files.pythonhosted.org/packages/ee/43/3cecdc0349359e1a527cbf2e3e28e5f8f06d3343aaf82ca13437a9aa290f/greenlet-3.2.4-cp313-cp313-manylinux_2_24_x86_64.manylinux_2_28_x86_64.whl", hash = "sha256:23768528f2911bcd7e475210822ffb5254ed10d71f4028387e5a99b4c6699671", size = 610497, upload-time = "2025-08-07T13:18:31.636Z" },
    { url = "https://files.pythonhosted.org/packages/b8/19/06b6cf5d604e2c382a6f31cafafd6f33d5dea706f4db7bdab184bad2b21d/greenlet-3.2.4-cp313-cp313-musllinux_1_1_aarch64.whl", hash = "sha256:00fadb3fedccc447f517ee0d3fd8fe49eae949e1cd0f6a611818f4f6fb7dc83b", size = 1121662, upload-time = "2025-08-07T13:42:41.117Z" },
    { url = "https://files.pythonhosted.org/packages/a2/15/0d5e4e1a66fab130d98168fe984c509249c833c1a3c16806b90f253ce7b9/greenlet-3.2.4-cp313-cp313-musllinux_1_1_x86_64.whl", hash = "sha256:d25c5091190f2dc0eaa3f950252122edbbadbb682aa7b1ef2f8af0f8c0afefae", size = 1149210, upload-time = "2025-08-07T13:18:24.072Z" },
    { url = "https://files.pythonhosted.org/packages/0b/55/2321e43595e6801e105fcfdee02b34c0f996eb71e6ddffca6b10b7e1d771/greenlet-3.2.4-cp313-cp313-win_amd64.whl", hash = "sha256:554b03b6e73aaabec3745364d6239e9e012d64c68ccd0b8430c64ccc14939a8b", size = 299685, upload-time = "2025-08-07T13:24:38.824Z" },
    { url = "https://files.pythonhosted.org/packages/22/5c/85273fd7cc388285632b0498dbbab97596e04b154933dfe0f3e68156c68c/greenlet-3.2.4-cp314-cp314-macosx_11_0_universal2.whl", hash = "sha256:49a30d5fda2507ae77be16479bdb62a660fa51b1eb4928b524975b3bde77b3c0", size = 273586, upload-time = "2025-08-07T13:16:08.004Z" },
    { url = "https://files.pythonhosted.org/packages/d1/75/10aeeaa3da9332c2e761e4c50d4c3556c21113ee3f0afa2cf5769946f7a3/greenlet-3.2.4-cp314-cp314-manylinux2014_aarch64.manylinux_2_17_aarch64.whl", hash = "sha256:299fd615cd8fc86267b47597123e3f43ad79c9d8a22bebdce535e53550763e2f", size = 686346, upload-time = "2025-08-07T13:42:59.944Z" },
    { url = "https://files.pythonhosted.org/packages/c0/aa/687d6b12ffb505a4447567d1f3abea23bd20e73a5bed63871178e0831b7a/greenlet-3.2.4-cp314-cp314-manylinux2014_ppc64le.manylinux_2_17_ppc64le.whl", hash = "sha256:c17b6b34111ea72fc5a4e4beec9711d2226285f0386ea83477cbb97c30a3f3a5", size = 699218, upload-time = "2025-08-07T13:45:30.969Z" },
    { url = "https://files.pythonhosted.org/packages/dc/8b/29aae55436521f1d6f8ff4e12fb676f3400de7fcf27fccd1d4d17fd8fecd/greenlet-3.2.4-cp314-cp314-manylinux2014_s390x.manylinux_2_17_s390x.whl", hash = "sha256:b4a1870c51720687af7fa3e7cda6d08d801dae660f75a76f3845b642b4da6ee1", size = 694659, upload-time = "2025-08-07T13:53:17.759Z" },
    { url = "https://files.pythonhosted.org/packages/92/2e/ea25914b1ebfde93b6fc4ff46d6864564fba59024e928bdc7de475affc25/greenlet-3.2.4-cp314-cp314-manylinux2014_x86_64.manylinux_2_17_x86_64.whl", hash = "sha256:061dc4cf2c34852b052a8620d40f36324554bc192be474b9e9770e8c042fd735", size = 695355, upload-time = "2025-08-07T13:18:34.517Z" },
    { url = "https://files.pythonhosted.org/packages/72/60/fc56c62046ec17f6b0d3060564562c64c862948c9d4bc8aa807cf5bd74f4/greenlet-3.2.4-cp314-cp314-manylinux_2_24_x86_64.manylinux_2_28_x86_64.whl", hash = "sha256:44358b9bf66c8576a9f57a590d5f5d6e72fa4228b763d0e43fee6d3b06d3a337", size = 657512, upload-time = "2025-08-07T13:18:33.969Z" },
    { url = "https://files.pythonhosted.org/packages/e3/a5/6ddab2b4c112be95601c13428db1d8b6608a8b6039816f2ba09c346c08fc/greenlet-3.2.4-cp314-cp314-win_amd64.whl", hash = "sha256:e37ab26028f12dbb0ff65f29a8d3d44a765c61e729647bf2ddfbbed621726f01", size = 303425, upload-time = "2025-08-07T13:32:27.59Z" },
    { url = "https://files.pythonhosted.org/packages/f7/c0/93885c4106d2626bf51fdec377d6aef740dfa5c4877461889a7cf8e565cc/greenlet-3.2.4-cp39-cp39-macosx_11_0_universal2.whl", hash = "sha256:b6a7c19cf0d2742d0809a4c05975db036fdff50cd294a93632d6a310bf9ac02c", size = 269859, upload-time = "2025-08-07T13:16:16.003Z" },
    { url = "https://files.pythonhosted.org/packages/4d/f5/33f05dc3ba10a02dedb1485870cf81c109227d3d3aa280f0e48486cac248/greenlet-3.2.4-cp39-cp39-manylinux2014_aarch64.manylinux_2_17_aarch64.whl", hash = "sha256:27890167f55d2387576d1f41d9487ef171849ea0359ce1510ca6e06c8bece11d", size = 627610, upload-time = "2025-08-07T13:43:01.345Z" },
    { url = "https://files.pythonhosted.org/packages/b2/a7/9476decef51a0844195f99ed5dc611d212e9b3515512ecdf7321543a7225/greenlet-3.2.4-cp39-cp39-manylinux2014_ppc64le.manylinux_2_17_ppc64le.whl", hash = "sha256:18d9260df2b5fbf41ae5139e1be4e796d99655f023a636cd0e11e6406cca7d58", size = 639417, upload-time = "2025-08-07T13:45:32.094Z" },
    { url = "https://files.pythonhosted.org/packages/bd/e0/849b9159cbb176f8c0af5caaff1faffdece7a8417fcc6fe1869770e33e21/greenlet-3.2.4-cp39-cp39-manylinux2014_s390x.manylinux_2_17_s390x.whl", hash = "sha256:671df96c1f23c4a0d4077a325483c1503c96a1b7d9db26592ae770daa41233d4", size = 634751, upload-time = "2025-08-07T13:53:18.848Z" },
    { url = "https://files.pythonhosted.org/packages/5f/d3/844e714a9bbd39034144dca8b658dcd01839b72bb0ec7d8014e33e3705f0/greenlet-3.2.4-cp39-cp39-manylinux2014_x86_64.manylinux_2_17_x86_64.whl", hash = "sha256:16458c245a38991aa19676900d48bd1a6f2ce3e16595051a4db9d012154e8433", size = 634020, upload-time = "2025-08-07T13:18:36.841Z" },
    { url = "https://files.pythonhosted.org/packages/6b/4c/f3de2a8de0e840ecb0253ad0dc7e2bb3747348e798ec7e397d783a3cb380/greenlet-3.2.4-cp39-cp39-manylinux_2_24_x86_64.manylinux_2_28_x86_64.whl", hash = "sha256:c9913f1a30e4526f432991f89ae263459b1c64d1608c0d22a5c79c287b3c70df", size = 582817, upload-time = "2025-08-07T13:18:35.48Z" },
    { url = "https://files.pythonhosted.org/packages/89/80/7332915adc766035c8980b161c2e5d50b2f941f453af232c164cff5e0aeb/greenlet-3.2.4-cp39-cp39-musllinux_1_1_aarch64.whl", hash = "sha256:b90654e092f928f110e0007f572007c9727b5265f7632c2fa7415b4689351594", size = 1111985, upload-time = "2025-08-07T13:42:42.425Z" },
    { url = "https://files.pythonhosted.org/packages/66/71/1928e2c80197353bcb9b50aa19c4d8e26ee6d7a900c564907665cf4b9a41/greenlet-3.2.4-cp39-cp39-musllinux_1_1_x86_64.whl", hash = "sha256:81701fd84f26330f0d5f4944d4e92e61afe6319dcd9775e39396e39d7c3e5f98", size = 1136137, upload-time = "2025-08-07T13:18:26.168Z" },
    { url = "https://files.pythonhosted.org/packages/89/48/a5dc74dde38aeb2b15d418cec76ed50e1dd3d620ccda84d8199703248968/greenlet-3.2.4-cp39-cp39-win32.whl", hash = "sha256:65458b409c1ed459ea899e939f0e1cdb14f58dbc803f2f93c5eab5694d32671b", size = 281400, upload-time = "2025-08-07T14:02:20.263Z" },
    { url = "https://files.pythonhosted.org/packages/e5/44/342c4591db50db1076b8bda86ed0ad59240e3e1da17806a4cf10a6d0e447/greenlet-3.2.4-cp39-cp39-win_amd64.whl", hash = "sha256:d2e685ade4dafd447ede19c31277a224a239a0a1a4eca4e6390efedf20260cfb", size = 298533, upload-time = "2025-08-07T13:56:34.168Z" },
]

[[package]]
name = "h11"
version = "0.16.0"
source = { registry = "https://pypi.org/simple" }
sdist = { url = "https://files.pythonhosted.org/packages/01/ee/02a2c011bdab74c6fb3c75474d40b3052059d95df7e73351460c8588d963/h11-0.16.0.tar.gz", hash = "sha256:4e35b956cf45792e4caa5885e69fba00bdbc6ffafbfa020300e549b208ee5ff1", size = 101250, upload-time = "2025-04-24T03:35:25.427Z" }
wheels = [
    { url = "https://files.pythonhosted.org/packages/04/4b/29cac41a4d98d144bf5f6d33995617b185d14b22401f75ca86f384e87ff1/h11-0.16.0-py3-none-any.whl", hash = "sha256:63cf8bbe7522de3bf65932fda1d9c2772064ffb3dae62d55932da54b31cb6c86", size = 37515, upload-time = "2025-04-24T03:35:24.344Z" },
]

[[package]]
name = "h2"
version = "4.3.0"
source = { registry = "https://pypi.org/simple" }
dependencies = [
    { name = "hpack" },
    { name = "hyperframe" },
]
sdist = { url = "https://files.pythonhosted.org/packages/1d/17/afa56379f94ad0fe8defd37d6eb3f89a25404ffc71d4d848893d270325fc/h2-4.3.0.tar.gz", hash = "sha256:6c59efe4323fa18b47a632221a1888bd7fde6249819beda254aeca909f221bf1", size = 2152026, upload-time = "2025-08-23T18:12:19.778Z" }
wheels = [
    { url = "https://files.pythonhosted.org/packages/69/b2/119f6e6dcbd96f9069ce9a2665e0146588dc9f88f29549711853645e736a/h2-4.3.0-py3-none-any.whl", hash = "sha256:c438f029a25f7945c69e0ccf0fb951dc3f73a5f6412981daee861431b70e2bdd", size = 61779, upload-time = "2025-08-23T18:12:17.779Z" },
]

[[package]]
name = "hpack"
version = "4.1.0"
source = { registry = "https://pypi.org/simple" }
sdist = { url = "https://files.pythonhosted.org/packages/2c/48/71de9ed269fdae9c8057e5a4c0aa7402e8bb16f2c6e90b3aa53327b113f8/hpack-4.1.0.tar.gz", hash = "sha256:ec5eca154f7056aa06f196a557655c5b009b382873ac8d1e66e79e87535f1dca", size = 51276, upload-time = "2025-01-22T21:44:58.347Z" }
wheels = [
    { url = "https://files.pythonhosted.org/packages/07/c6/80c95b1b2b94682a72cbdbfb85b81ae2daffa4291fbfa1b1464502ede10d/hpack-4.1.0-py3-none-any.whl", hash = "sha256:157ac792668d995c657d93111f46b4535ed114f0c9c8d672271bbec7eae1b496", size = 34357, upload-time = "2025-01-22T21:44:56.92Z" },
]

[[package]]
name = "httpcore"
version = "1.0.9"
source = { registry = "https://pypi.org/simple" }
dependencies = [
    { name = "certifi" },
    { name = "h11" },
]
sdist = { url = "https://files.pythonhosted.org/packages/06/94/82699a10bca87a5556c9c59b5963f2d039dbd239f25bc2a63907a05a14cb/httpcore-1.0.9.tar.gz", hash = "sha256:6e34463af53fd2ab5d807f399a9b45ea31c3dfa2276f15a2c3f00afff6e176e8", size = 85484, upload-time = "2025-04-24T22:06:22.219Z" }
wheels = [
    { url = "https://files.pythonhosted.org/packages/7e/f5/f66802a942d491edb555dd61e3a9961140fd64c90bce1eafd741609d334d/httpcore-1.0.9-py3-none-any.whl", hash = "sha256:2d400746a40668fc9dec9810239072b40b4484b640a8c38fd654a024c7a1bf55", size = 78784, upload-time = "2025-04-24T22:06:20.566Z" },
]

[[package]]
name = "httpx"
version = "0.28.1"
source = { registry = "https://pypi.org/simple" }
dependencies = [
    { name = "anyio" },
    { name = "certifi" },
    { name = "httpcore" },
    { name = "idna" },
]
sdist = { url = "https://files.pythonhosted.org/packages/b1/df/48c586a5fe32a0f01324ee087459e112ebb7224f646c0b5023f5e79e9956/httpx-0.28.1.tar.gz", hash = "sha256:75e98c5f16b0f35b567856f597f06ff2270a374470a5c2392242528e3e3e42fc", size = 141406, upload-time = "2024-12-06T15:37:23.222Z" }
wheels = [
    { url = "https://files.pythonhosted.org/packages/2a/39/e50c7c3a983047577ee07d2a9e53faf5a69493943ec3f6a384bdc792deb2/httpx-0.28.1-py3-none-any.whl", hash = "sha256:d909fcccc110f8c7faf814ca82a9a4d816bc5a6dbfea25d6591d6985b8ba59ad", size = 73517, upload-time = "2024-12-06T15:37:21.509Z" },
]

[package.optional-dependencies]
http2 = [
    { name = "h2" },
]

[[package]]
name = "hyperframe"
version = "6.1.0"
source = { registry = "https://pypi.org/simple" }
sdist = { url = "https://files.pythonhosted.org/packages/02/e7/94f8232d4a74cc99514c13a9f995811485a6903d48e5d952771ef6322e30/hyperframe-6.1.0.tar.gz", hash = "sha256:f630908a00854a7adeabd6382b43923a4c4cd4b821fcb527e6ab9e15382a3b08", size = 26566, upload-time = "2025-01-22T21:41:49.302Z" }
wheels = [
    { url = "https://files.pythonhosted.org/packages/48/30/47d0bf6072f7252e6521f3447ccfa40b421b6824517f82854703d0f5a98b/hyperframe-6.1.0-py3-none-any.whl", hash = "sha256:b03380493a519fce58ea5af42e4a42317bf9bd425596f7a0835ffce80f1a42e5", size = 13007, upload-time = "2025-01-22T21:41:47.295Z" },
]

[[package]]
name = "idna"
version = "3.10"
source = { registry = "https://pypi.org/simple" }
sdist = { url = "https://files.pythonhosted.org/packages/f1/70/7703c29685631f5a7590aa73f1f1d3fa9a380e654b86af429e0934a32f7d/idna-3.10.tar.gz", hash = "sha256:12f65c9b470abda6dc35cf8e63cc574b1c52b11df2c86030af0ac09b01b13ea9", size = 190490, upload-time = "2024-09-15T18:07:39.745Z" }
wheels = [
    { url = "https://files.pythonhosted.org/packages/76/c6/c88e154df9c4e1a2a66ccf0005a88dfb2650c1dffb6f5ce603dfbd452ce3/idna-3.10-py3-none-any.whl", hash = "sha256:946d195a0d259cbba61165e88e65941f16e9b36ea6ddb97f00452bae8b1287d3", size = 70442, upload-time = "2024-09-15T18:07:37.964Z" },
]

[[package]]
name = "iniconfig"
version = "2.1.0"
source = { registry = "https://pypi.org/simple" }
sdist = { url = "https://files.pythonhosted.org/packages/f2/97/ebf4da567aa6827c909642694d71c9fcf53e5b504f2d96afea02718862f3/iniconfig-2.1.0.tar.gz", hash = "sha256:3abbd2e30b36733fee78f9c7f7308f2d0050e88f0087fd25c2645f63c773e1c7", size = 4793, upload-time = "2025-03-19T20:09:59.721Z" }
wheels = [
    { url = "https://files.pythonhosted.org/packages/2c/e1/e6716421ea10d38022b952c159d5161ca1193197fb744506875fbb87ea7b/iniconfig-2.1.0-py3-none-any.whl", hash = "sha256:9deba5723312380e77435581c6bf4935c94cbfab9b1ed33ef8d238ea168eb760", size = 6050, upload-time = "2025-03-19T20:10:01.071Z" },
]

[[package]]
name = "jiter"
version = "0.11.0"
source = { registry = "https://pypi.org/simple" }
sdist = { url = "https://files.pythonhosted.org/packages/9d/c0/a3bb4cc13aced219dd18191ea66e874266bd8aa7b96744e495e1c733aa2d/jiter-0.11.0.tar.gz", hash = "sha256:1d9637eaf8c1d6a63d6562f2a6e5ab3af946c66037eb1b894e8fad75422266e4", size = 167094, upload-time = "2025-09-15T09:20:38.212Z" }
wheels = [
    { url = "https://files.pythonhosted.org/packages/25/21/7dd1235a19e26979be6098e87e4cced2e061752f3a40a17bbce6dea7fae1/jiter-0.11.0-cp310-cp310-macosx_10_12_x86_64.whl", hash = "sha256:3893ce831e1c0094a83eeaf56c635a167d6fa8cc14393cc14298fd6fdc2a2449", size = 309875, upload-time = "2025-09-15T09:18:48.41Z" },
    { url = "https://files.pythonhosted.org/packages/71/f9/462b54708aa85b135733ccba70529dd68a18511bf367a87c5fd28676c841/jiter-0.11.0-cp310-cp310-macosx_11_0_arm64.whl", hash = "sha256:25c625b9b61b5a8725267fdf867ef2e51b429687f6a4eef211f4612e95607179", size = 316505, upload-time = "2025-09-15T09:18:51.057Z" },
    { url = "https://files.pythonhosted.org/packages/bd/40/14e2eeaac6a47bff27d213834795472355fd39769272eb53cb7aa83d5aa8/jiter-0.11.0-cp310-cp310-manylinux_2_17_aarch64.manylinux2014_aarch64.whl", hash = "sha256:dd4ca85fb6a62cf72e1c7f5e34ddef1b660ce4ed0886ec94a1ef9777d35eaa1f", size = 337613, upload-time = "2025-09-15T09:18:52.358Z" },
    { url = "https://files.pythonhosted.org/packages/d3/ed/a5f1f8419c92b150a7c7fb5ccba1fb1e192887ad713d780e70874f0ce996/jiter-0.11.0-cp310-cp310-manylinux_2_17_armv7l.manylinux2014_armv7l.whl", hash = "sha256:572208127034725e79c28437b82414028c3562335f2b4f451d98136d0fc5f9cd", size = 361438, upload-time = "2025-09-15T09:18:54.637Z" },
    { url = "https://files.pythonhosted.org/packages/dd/f5/70682c023dfcdd463a53faf5d30205a7d99c51d70d3e303c932d0936e5a2/jiter-0.11.0-cp310-cp310-manylinux_2_17_ppc64le.manylinux2014_ppc64le.whl", hash = "sha256:494ba627c7f550ad3dabb21862864b8f2216098dc18ff62f37b37796f2f7c325", size = 486180, upload-time = "2025-09-15T09:18:56.158Z" },
    { url = "https://files.pythonhosted.org/packages/7c/39/020d08cbab4eab48142ad88b837c41eb08a15c0767fdb7c0d3265128a44b/jiter-0.11.0-cp310-cp310-manylinux_2_17_s390x.manylinux2014_s390x.whl", hash = "sha256:b8da18a99f58bca3ecc2d2bba99cac000a924e115b6c4f0a2b98f752b6fbf39a", size = 376681, upload-time = "2025-09-15T09:18:57.553Z" },
    { url = "https://files.pythonhosted.org/packages/52/10/b86733f6e594cf51dd142f37c602d8df87c554c5844958deaab0de30eb5d/jiter-0.11.0-cp310-cp310-manylinux_2_17_x86_64.manylinux2014_x86_64.whl", hash = "sha256:e4ffd3b0fff3fabbb02cc09910c08144db6bb5697a98d227a074401e01ee63dd", size = 348685, upload-time = "2025-09-15T09:18:59.208Z" },
    { url = "https://files.pythonhosted.org/packages/fb/ee/8861665e83a9e703aa5f65fddddb6225428e163e6b0baa95a7f9a8fb9aae/jiter-0.11.0-cp310-cp310-manylinux_2_5_i686.manylinux1_i686.whl", hash = "sha256:8fe6530aa738a4f7d4e4702aa8f9581425d04036a5f9e25af65ebe1f708f23be", size = 385573, upload-time = "2025-09-15T09:19:00.593Z" },
    { url = "https://files.pythonhosted.org/packages/25/74/05afec03600951f128293813b5a208c9ba1bf587c57a344c05a42a69e1b1/jiter-0.11.0-cp310-cp310-musllinux_1_1_aarch64.whl", hash = "sha256:e35d66681c133a03d7e974e7eedae89720fe8ca3bd09f01a4909b86a8adf31f5", size = 516669, upload-time = "2025-09-15T09:19:02.369Z" },
    { url = "https://files.pythonhosted.org/packages/93/d1/2e5bfe147cfbc2a5eef7f73eb75dc5c6669da4fa10fc7937181d93af9495/jiter-0.11.0-cp310-cp310-musllinux_1_1_x86_64.whl", hash = "sha256:c59459beca2fbc9718b6f1acb7bfb59ebc3eb4294fa4d40e9cb679dafdcc6c60", size = 508767, upload-time = "2025-09-15T09:19:04.011Z" },
    { url = "https://files.pythonhosted.org/packages/87/50/597f71307e10426b5c082fd05d38c615ddbdd08c3348d8502963307f0652/jiter-0.11.0-cp310-cp310-win32.whl", hash = "sha256:b7b0178417b0dcfc5f259edbc6db2b1f5896093ed9035ee7bab0f2be8854726d", size = 205476, upload-time = "2025-09-15T09:19:05.594Z" },
    { url = "https://files.pythonhosted.org/packages/c7/86/1e5214b3272e311754da26e63edec93a183811d4fc2e0118addec365df8b/jiter-0.11.0-cp310-cp310-win_amd64.whl", hash = "sha256:11df2bf99fb4754abddd7f5d940a48e51f9d11624d6313ca4314145fcad347f0", size = 204708, upload-time = "2025-09-15T09:19:06.955Z" },
    { url = "https://files.pythonhosted.org/packages/38/55/a69fefeef09c2eaabae44b935a1aa81517e49639c0a0c25d861cb18cd7ac/jiter-0.11.0-cp311-cp311-macosx_10_12_x86_64.whl", hash = "sha256:cb5d9db02979c3f49071fce51a48f4b4e4cf574175fb2b11c7a535fa4867b222", size = 309503, upload-time = "2025-09-15T09:19:08.191Z" },
    { url = "https://files.pythonhosted.org/packages/bd/d5/a6aba9e6551f32f9c127184f398208e4eddb96c59ac065c8a92056089d28/jiter-0.11.0-cp311-cp311-macosx_11_0_arm64.whl", hash = "sha256:1dc6a123f3471c4730db7ca8ba75f1bb3dcb6faeb8d46dd781083e7dee88b32d", size = 317688, upload-time = "2025-09-15T09:19:09.918Z" },
    { url = "https://files.pythonhosted.org/packages/bb/f3/5e86f57c1883971cdc8535d0429c2787bf734840a231da30a3be12850562/jiter-0.11.0-cp311-cp311-manylinux_2_17_aarch64.manylinux2014_aarch64.whl", hash = "sha256:09858f8d230f031c7b8e557429102bf050eea29c77ad9c34c8fe253c5329acb7", size = 337418, upload-time = "2025-09-15T09:19:11.078Z" },
    { url = "https://files.pythonhosted.org/packages/5e/4f/a71d8a24c2a70664970574a8e0b766663f5ef788f7fe1cc20ee0c016d488/jiter-0.11.0-cp311-cp311-manylinux_2_17_armv7l.manylinux2014_armv7l.whl", hash = "sha256:dbe2196c4a0ce760925a74ab4456bf644748ab0979762139626ad138f6dac72d", size = 361423, upload-time = "2025-09-15T09:19:13.286Z" },
    { url = "https://files.pythonhosted.org/packages/8f/e5/b09076f4e7fd9471b91e16f9f3dc7330b161b738f3b39b2c37054a36e26a/jiter-0.11.0-cp311-cp311-manylinux_2_17_ppc64le.manylinux2014_ppc64le.whl", hash = "sha256:5beb56d22b63647bafd0b74979216fdee80c580c0c63410be8c11053860ffd09", size = 486367, upload-time = "2025-09-15T09:19:14.546Z" },
    { url = "https://files.pythonhosted.org/packages/fb/f1/98cb3a36f5e62f80cd860f0179f948d9eab5a316d55d3e1bab98d9767af5/jiter-0.11.0-cp311-cp311-manylinux_2_17_s390x.manylinux2014_s390x.whl", hash = "sha256:97025d09ef549795d8dc720a824312cee3253c890ac73c621721ddfc75066789", size = 376335, upload-time = "2025-09-15T09:19:15.939Z" },
    { url = "https://files.pythonhosted.org/packages/9f/d8/ec74886497ea393c29dbd7651ddecc1899e86404a6b1f84a3ddab0ab59fd/jiter-0.11.0-cp311-cp311-manylinux_2_17_x86_64.manylinux2014_x86_64.whl", hash = "sha256:d50880a6da65d8c23a2cf53c412847d9757e74cc9a3b95c5704a1d1a24667347", size = 348981, upload-time = "2025-09-15T09:19:17.568Z" },
    { url = "https://files.pythonhosted.org/packages/24/93/d22ad7fa3b86ade66c86153ceea73094fc2af8b20c59cb7fceab9fea4704/jiter-0.11.0-cp311-cp311-manylinux_2_5_i686.manylinux1_i686.whl", hash = "sha256:452d80a1c86c095a242007bd9fc5d21b8a8442307193378f891cb8727e469648", size = 385797, upload-time = "2025-09-15T09:19:19.121Z" },
    { url = "https://files.pythonhosted.org/packages/c8/bd/e25ff4a4df226e9b885f7cb01ee4b9dc74e3000e612d6f723860d71a1f34/jiter-0.11.0-cp311-cp311-musllinux_1_1_aarch64.whl", hash = "sha256:e84e58198d4894668eec2da660ffff60e0f3e60afa790ecc50cb12b0e02ca1d4", size = 516597, upload-time = "2025-09-15T09:19:20.301Z" },
    { url = "https://files.pythonhosted.org/packages/be/fb/beda613db7d93ffa2fdd2683f90f2f5dce8daf4bc2d0d2829e7de35308c6/jiter-0.11.0-cp311-cp311-musllinux_1_1_x86_64.whl", hash = "sha256:df64edcfc5dd5279a791eea52aa113d432c933119a025b0b5739f90d2e4e75f1", size = 508853, upload-time = "2025-09-15T09:19:22.075Z" },
    { url = "https://files.pythonhosted.org/packages/20/64/c5b0d93490634e41e38e2a15de5d54fdbd2c9f64a19abb0f95305b63373c/jiter-0.11.0-cp311-cp311-win32.whl", hash = "sha256:144fc21337d21b1d048f7f44bf70881e1586401d405ed3a98c95a114a9994982", size = 205140, upload-time = "2025-09-15T09:19:23.351Z" },
    { url = "https://files.pythonhosted.org/packages/a1/e6/c347c0e6f5796e97d4356b7e5ff0ce336498b7f4ef848fae621a56f1ccf3/jiter-0.11.0-cp311-cp311-win_amd64.whl", hash = "sha256:b0f32e644d241293b892b1a6dd8f0b9cc029bfd94c97376b2681c36548aabab7", size = 204311, upload-time = "2025-09-15T09:19:24.591Z" },
    { url = "https://files.pythonhosted.org/packages/ba/b5/3009b112b8f673e568ef79af9863d8309a15f0a8cdcc06ed6092051f377e/jiter-0.11.0-cp312-cp312-macosx_10_12_x86_64.whl", hash = "sha256:2fb7b377688cc3850bbe5c192a6bd493562a0bc50cbc8b047316428fbae00ada", size = 305510, upload-time = "2025-09-15T09:19:25.893Z" },
    { url = "https://files.pythonhosted.org/packages/fe/82/15514244e03b9e71e086bbe2a6de3e4616b48f07d5f834200c873956fb8c/jiter-0.11.0-cp312-cp312-macosx_11_0_arm64.whl", hash = "sha256:a1b7cbe3f25bd0d8abb468ba4302a5d45617ee61b2a7a638f63fee1dc086be99", size = 316521, upload-time = "2025-09-15T09:19:27.525Z" },
    { url = "https://files.pythonhosted.org/packages/92/94/7a2e905f40ad2d6d660e00b68d818f9e29fb87ffe82774f06191e93cbe4a/jiter-0.11.0-cp312-cp312-manylinux_2_17_aarch64.manylinux2014_aarch64.whl", hash = "sha256:c0a7f0ec81d5b7588c5cade1eb1925b91436ae6726dc2df2348524aeabad5de6", size = 338214, upload-time = "2025-09-15T09:19:28.727Z" },
    { url = "https://files.pythonhosted.org/packages/a8/9c/5791ed5bdc76f12110158d3316a7a3ec0b1413d018b41c5ed399549d3ad5/jiter-0.11.0-cp312-cp312-manylinux_2_17_armv7l.manylinux2014_armv7l.whl", hash = "sha256:07630bb46ea2a6b9c6ed986c6e17e35b26148cce2c535454b26ee3f0e8dcaba1", size = 361280, upload-time = "2025-09-15T09:19:30.013Z" },
    { url = "https://files.pythonhosted.org/packages/d4/7f/b7d82d77ff0d2cb06424141000176b53a9e6b16a1125525bb51ea4990c2e/jiter-0.11.0-cp312-cp312-manylinux_2_17_ppc64le.manylinux2014_ppc64le.whl", hash = "sha256:7764f27d28cd4a9cbc61704dfcd80c903ce3aad106a37902d3270cd6673d17f4", size = 487895, upload-time = "2025-09-15T09:19:31.424Z" },
    { url = "https://files.pythonhosted.org/packages/42/44/10a1475d46f1fc1fd5cc2e82c58e7bca0ce5852208e0fa5df2f949353321/jiter-0.11.0-cp312-cp312-manylinux_2_17_s390x.manylinux2014_s390x.whl", hash = "sha256:1d4a6c4a737d486f77f842aeb22807edecb4a9417e6700c7b981e16d34ba7c72", size = 378421, upload-time = "2025-09-15T09:19:32.746Z" },
    { url = "https://files.pythonhosted.org/packages/9a/5f/0dc34563d8164d31d07bc09d141d3da08157a68dcd1f9b886fa4e917805b/jiter-0.11.0-cp312-cp312-manylinux_2_17_x86_64.manylinux2014_x86_64.whl", hash = "sha256:cf408d2a0abd919b60de8c2e7bc5eeab72d4dafd18784152acc7c9adc3291591", size = 347932, upload-time = "2025-09-15T09:19:34.612Z" },
    { url = "https://files.pythonhosted.org/packages/f7/de/b68f32a4fcb7b4a682b37c73a0e5dae32180140cd1caf11aef6ad40ddbf2/jiter-0.11.0-cp312-cp312-manylinux_2_5_i686.manylinux1_i686.whl", hash = "sha256:cdef53eda7d18e799625023e1e250dbc18fbc275153039b873ec74d7e8883e09", size = 386959, upload-time = "2025-09-15T09:19:35.994Z" },
    { url = "https://files.pythonhosted.org/packages/76/0a/c08c92e713b6e28972a846a81ce374883dac2f78ec6f39a0dad9f2339c3a/jiter-0.11.0-cp312-cp312-musllinux_1_1_aarch64.whl", hash = "sha256:53933a38ef7b551dd9c7f1064f9d7bb235bb3168d0fa5f14f0798d1b7ea0d9c5", size = 517187, upload-time = "2025-09-15T09:19:37.426Z" },
    { url = "https://files.pythonhosted.org/packages/89/b5/4a283bec43b15aad54fcae18d951f06a2ec3f78db5708d3b59a48e9c3fbd/jiter-0.11.0-cp312-cp312-musllinux_1_1_x86_64.whl", hash = "sha256:11840d2324c9ab5162fc1abba23bc922124fedcff0d7b7f85fffa291e2f69206", size = 509461, upload-time = "2025-09-15T09:19:38.761Z" },
    { url = "https://files.pythonhosted.org/packages/34/a5/f8bad793010534ea73c985caaeef8cc22dfb1fedb15220ecdf15c623c07a/jiter-0.11.0-cp312-cp312-win32.whl", hash = "sha256:4f01a744d24a5f2bb4a11657a1b27b61dc038ae2e674621a74020406e08f749b", size = 206664, upload-time = "2025-09-15T09:19:40.096Z" },
    { url = "https://files.pythonhosted.org/packages/ed/42/5823ec2b1469395a160b4bf5f14326b4a098f3b6898fbd327366789fa5d3/jiter-0.11.0-cp312-cp312-win_amd64.whl", hash = "sha256:29fff31190ab3a26de026da2f187814f4b9c6695361e20a9ac2123e4d4378a4c", size = 203520, upload-time = "2025-09-15T09:19:41.798Z" },
    { url = "https://files.pythonhosted.org/packages/97/c4/d530e514d0f4f29b2b68145e7b389cbc7cac7f9c8c23df43b04d3d10fa3e/jiter-0.11.0-cp313-cp313-macosx_10_12_x86_64.whl", hash = "sha256:4441a91b80a80249f9a6452c14b2c24708f139f64de959943dfeaa6cb915e8eb", size = 305021, upload-time = "2025-09-15T09:19:43.523Z" },
    { url = "https://files.pythonhosted.org/packages/7a/77/796a19c567c5734cbfc736a6f987affc0d5f240af8e12063c0fb93990ffa/jiter-0.11.0-cp313-cp313-macosx_11_0_arm64.whl", hash = "sha256:ff85fc6d2a431251ad82dbd1ea953affb5a60376b62e7d6809c5cd058bb39471", size = 314384, upload-time = "2025-09-15T09:19:44.849Z" },
    { url = "https://files.pythonhosted.org/packages/14/9c/824334de0b037b91b6f3fa9fe5a191c83977c7ec4abe17795d3cb6d174cf/jiter-0.11.0-cp313-cp313-manylinux_2_17_aarch64.manylinux2014_aarch64.whl", hash = "sha256:c5e86126d64706fd28dfc46f910d496923c6f95b395138c02d0e252947f452bd", size = 337389, upload-time = "2025-09-15T09:19:46.094Z" },
    { url = "https://files.pythonhosted.org/packages/a2/95/ed4feab69e6cf9b2176ea29d4ef9d01a01db210a3a2c8a31a44ecdc68c38/jiter-0.11.0-cp313-cp313-manylinux_2_17_armv7l.manylinux2014_armv7l.whl", hash = "sha256:4ad8bd82165961867a10f52010590ce0b7a8c53da5ddd8bbb62fef68c181b921", size = 360519, upload-time = "2025-09-15T09:19:47.494Z" },
    { url = "https://files.pythonhosted.org/packages/b5/0c/2ad00f38d3e583caba3909d95b7da1c3a7cd82c0aa81ff4317a8016fb581/jiter-0.11.0-cp313-cp313-manylinux_2_17_ppc64le.manylinux2014_ppc64le.whl", hash = "sha256:b42c2cd74273455ce439fd9528db0c6e84b5623cb74572305bdd9f2f2961d3df", size = 487198, upload-time = "2025-09-15T09:19:49.116Z" },
    { url = "https://files.pythonhosted.org/packages/ea/8b/919b64cf3499b79bdfba6036da7b0cac5d62d5c75a28fb45bad7819e22f0/jiter-0.11.0-cp313-cp313-manylinux_2_17_s390x.manylinux2014_s390x.whl", hash = "sha256:f0062dab98172dd0599fcdbf90214d0dcde070b1ff38a00cc1b90e111f071982", size = 377835, upload-time = "2025-09-15T09:19:50.468Z" },
    { url = "https://files.pythonhosted.org/packages/29/7f/8ebe15b6e0a8026b0d286c083b553779b4dd63db35b43a3f171b544de91d/jiter-0.11.0-cp313-cp313-manylinux_2_17_x86_64.manylinux2014_x86_64.whl", hash = "sha256:bb948402821bc76d1f6ef0f9e19b816f9b09f8577844ba7140f0b6afe994bc64", size = 347655, upload-time = "2025-09-15T09:19:51.726Z" },
    { url = "https://files.pythonhosted.org/packages/8e/64/332127cef7e94ac75719dda07b9a472af6158ba819088d87f17f3226a769/jiter-0.11.0-cp313-cp313-manylinux_2_5_i686.manylinux1_i686.whl", hash = "sha256:25a5b1110cca7329fd0daf5060faa1234be5c11e988948e4f1a1923b6a457fe1", size = 386135, upload-time = "2025-09-15T09:19:53.075Z" },
    { url = "https://files.pythonhosted.org/packages/20/c8/557b63527442f84c14774159948262a9d4fabb0d61166f11568f22fc60d2/jiter-0.11.0-cp313-cp313-musllinux_1_1_aarch64.whl", hash = "sha256:bf11807e802a214daf6c485037778843fadd3e2ec29377ae17e0706ec1a25758", size = 516063, upload-time = "2025-09-15T09:19:54.447Z" },
    { url = "https://files.pythonhosted.org/packages/86/13/4164c819df4a43cdc8047f9a42880f0ceef5afeb22e8b9675c0528ebdccd/jiter-0.11.0-cp313-cp313-musllinux_1_1_x86_64.whl", hash = "sha256:dbb57da40631c267861dd0090461222060960012d70fd6e4c799b0f62d0ba166", size = 508139, upload-time = "2025-09-15T09:19:55.764Z" },
    { url = "https://files.pythonhosted.org/packages/fa/70/6e06929b401b331d41ddb4afb9f91cd1168218e3371972f0afa51c9f3c31/jiter-0.11.0-cp313-cp313-win32.whl", hash = "sha256:8e36924dad32c48d3c5e188d169e71dc6e84d6cb8dedefea089de5739d1d2f80", size = 206369, upload-time = "2025-09-15T09:19:57.048Z" },
    { url = "https://files.pythonhosted.org/packages/f4/0d/8185b8e15de6dce24f6afae63380e16377dd75686d56007baa4f29723ea1/jiter-0.11.0-cp313-cp313-win_amd64.whl", hash = "sha256:452d13e4fd59698408087235259cebe67d9d49173b4dacb3e8d35ce4acf385d6", size = 202538, upload-time = "2025-09-15T09:19:58.35Z" },
    { url = "https://files.pythonhosted.org/packages/13/3a/d61707803260d59520721fa326babfae25e9573a88d8b7b9cb54c5423a59/jiter-0.11.0-cp313-cp313t-macosx_11_0_arm64.whl", hash = "sha256:089f9df9f69532d1339e83142438668f52c97cd22ee2d1195551c2b1a9e6cf33", size = 313737, upload-time = "2025-09-15T09:19:59.638Z" },
    { url = "https://files.pythonhosted.org/packages/cd/cc/c9f0eec5d00f2a1da89f6bdfac12b8afdf8d5ad974184863c75060026457/jiter-0.11.0-cp313-cp313t-manylinux_2_17_x86_64.manylinux2014_x86_64.whl", hash = "sha256:29ed1fe69a8c69bf0f2a962d8d706c7b89b50f1332cd6b9fbda014f60bd03a03", size = 346183, upload-time = "2025-09-15T09:20:01.442Z" },
    { url = "https://files.pythonhosted.org/packages/a6/87/fc632776344e7aabbab05a95a0075476f418c5d29ab0f2eec672b7a1f0ac/jiter-0.11.0-cp313-cp313t-win_amd64.whl", hash = "sha256:a4d71d7ea6ea8786291423fe209acf6f8d398a0759d03e7f24094acb8ab686ba", size = 204225, upload-time = "2025-09-15T09:20:03.102Z" },
    { url = "https://files.pythonhosted.org/packages/ee/3b/e7f45be7d3969bdf2e3cd4b816a7a1d272507cd0edd2d6dc4b07514f2d9a/jiter-0.11.0-cp314-cp314-macosx_10_12_x86_64.whl", hash = "sha256:9a6dff27eca70930bdbe4cbb7c1a4ba8526e13b63dc808c0670083d2d51a4a72", size = 304414, upload-time = "2025-09-15T09:20:04.357Z" },
    { url = "https://files.pythonhosted.org/packages/06/32/13e8e0d152631fcc1907ceb4943711471be70496d14888ec6e92034e2caf/jiter-0.11.0-cp314-cp314-macosx_11_0_arm64.whl", hash = "sha256:b1ae2a7593a62132c7d4c2abbee80bbbb94fdc6d157e2c6cc966250c564ef774", size = 314223, upload-time = "2025-09-15T09:20:05.631Z" },
    { url = "https://files.pythonhosted.org/packages/0c/7e/abedd5b5a20ca083f778d96bba0d2366567fcecb0e6e34ff42640d5d7a18/jiter-0.11.0-cp314-cp314-manylinux_2_17_aarch64.manylinux2014_aarch64.whl", hash = "sha256:7b13a431dba4b059e9e43019d3022346d009baf5066c24dcdea321a303cde9f0", size = 337306, upload-time = "2025-09-15T09:20:06.917Z" },
    { url = "https://files.pythonhosted.org/packages/ac/e2/30d59bdc1204c86aa975ec72c48c482fee6633120ee9c3ab755e4dfefea8/jiter-0.11.0-cp314-cp314-manylinux_2_17_armv7l.manylinux2014_armv7l.whl", hash = "sha256:af62e84ca3889604ebb645df3b0a3f3bcf6b92babbff642bd214616f57abb93a", size = 360565, upload-time = "2025-09-15T09:20:08.283Z" },
    { url = "https://files.pythonhosted.org/packages/fe/88/567288e0d2ed9fa8f7a3b425fdaf2cb82b998633c24fe0d98f5417321aa8/jiter-0.11.0-cp314-cp314-manylinux_2_17_ppc64le.manylinux2014_ppc64le.whl", hash = "sha256:c6f3b32bb723246e6b351aecace52aba78adb8eeb4b2391630322dc30ff6c773", size = 486465, upload-time = "2025-09-15T09:20:09.613Z" },
    { url = "https://files.pythonhosted.org/packages/18/6e/7b72d09273214cadd15970e91dd5ed9634bee605176107db21e1e4205eb1/jiter-0.11.0-cp314-cp314-manylinux_2_17_s390x.manylinux2014_s390x.whl", hash = "sha256:adcab442f4a099a358a7f562eaa54ed6456fb866e922c6545a717be51dbed7d7", size = 377581, upload-time = "2025-09-15T09:20:10.884Z" },
    { url = "https://files.pythonhosted.org/packages/58/52/4db456319f9d14deed325f70102577492e9d7e87cf7097bda9769a1fcacb/jiter-0.11.0-cp314-cp314-manylinux_2_17_x86_64.manylinux2014_x86_64.whl", hash = "sha256:c9967c2ab338ee2b2c0102fd379ec2693c496abf71ffd47e4d791d1f593b68e2", size = 347102, upload-time = "2025-09-15T09:20:12.175Z" },
    { url = "https://files.pythonhosted.org/packages/ce/b4/433d5703c38b26083aec7a733eb5be96f9c6085d0e270a87ca6482cbf049/jiter-0.11.0-cp314-cp314-manylinux_2_5_i686.manylinux1_i686.whl", hash = "sha256:e7d0bed3b187af8b47a981d9742ddfc1d9b252a7235471ad6078e7e4e5fe75c2", size = 386477, upload-time = "2025-09-15T09:20:13.428Z" },
    { url = "https://files.pythonhosted.org/packages/c8/7a/a60bfd9c55b55b07c5c441c5085f06420b6d493ce9db28d069cc5b45d9f3/jiter-0.11.0-cp314-cp314-musllinux_1_1_aarch64.whl", hash = "sha256:f6fe0283e903ebc55f1a6cc569b8c1f3bf4abd026fed85e3ff8598a9e6f982f0", size = 516004, upload-time = "2025-09-15T09:20:14.848Z" },
    { url = "https://files.pythonhosted.org/packages/2e/46/f8363e5ecc179b4ed0ca6cb0a6d3bfc266078578c71ff30642ea2ce2f203/jiter-0.11.0-cp314-cp314-musllinux_1_1_x86_64.whl", hash = "sha256:4ee5821e3d66606b29ae5b497230b304f1376f38137d69e35f8d2bd5f310ff73", size = 507855, upload-time = "2025-09-15T09:20:16.176Z" },
    { url = "https://files.pythonhosted.org/packages/90/33/396083357d51d7ff0f9805852c288af47480d30dd31d8abc74909b020761/jiter-0.11.0-cp314-cp314-win32.whl", hash = "sha256:c2d13ba7567ca8799f17c76ed56b1d49be30df996eb7fa33e46b62800562a5e2", size = 205802, upload-time = "2025-09-15T09:20:17.661Z" },
    { url = "https://files.pythonhosted.org/packages/e7/ab/eb06ca556b2551d41de7d03bf2ee24285fa3d0c58c5f8d95c64c9c3281b1/jiter-0.11.0-cp314-cp314t-macosx_11_0_arm64.whl", hash = "sha256:fb4790497369d134a07fc763cc88888c46f734abdd66f9fdf7865038bf3a8f40", size = 313405, upload-time = "2025-09-15T09:20:18.918Z" },
    { url = "https://files.pythonhosted.org/packages/af/22/7ab7b4ec3a1c1f03aef376af11d23b05abcca3fb31fbca1e7557053b1ba2/jiter-0.11.0-cp314-cp314t-manylinux_2_17_x86_64.manylinux2014_x86_64.whl", hash = "sha256:6e2bbf24f16ba5ad4441a9845e40e4ea0cb9eed00e76ba94050664ef53ef4406", size = 347102, upload-time = "2025-09-15T09:20:20.16Z" },
    { url = "https://files.pythonhosted.org/packages/e5/d9/51cf35d92bea21f2051da8ca2328831589e67e2bf971e85b1a6e6c0d2030/jiter-0.11.0-cp39-cp39-macosx_10_12_x86_64.whl", hash = "sha256:719891c2fb7628a41adff4f2f54c19380a27e6fdfdb743c24680ef1a54c67bd0", size = 312764, upload-time = "2025-09-15T09:20:21.378Z" },
    { url = "https://files.pythonhosted.org/packages/da/48/eae309ce5c180faa1bb45e378a503717da22ceb2b0488f78e548f97c2b6b/jiter-0.11.0-cp39-cp39-macosx_11_0_arm64.whl", hash = "sha256:df7f1927cbdf34cb91262a5418ca06920fd42f1cf733936d863aeb29b45a14ef", size = 305861, upload-time = "2025-09-15T09:20:22.603Z" },
    { url = "https://files.pythonhosted.org/packages/83/4f/13b80e18b0331f0fecc09cb2f09f722530b9a395006941b01491fe58baea/jiter-0.11.0-cp39-cp39-manylinux_2_17_aarch64.manylinux2014_aarch64.whl", hash = "sha256:e71ae6d969d0c9bab336c5e9e2fabad31e74d823f19e3604eaf96d9a97f463df", size = 339507, upload-time = "2025-09-15T09:20:23.857Z" },
    { url = "https://files.pythonhosted.org/packages/97/6d/c2fd1512873d3f23d24537e97765e7090a00de466516aa442b994b064918/jiter-0.11.0-cp39-cp39-manylinux_2_17_armv7l.manylinux2014_armv7l.whl", hash = "sha256:5661469a7b2be25ade3a4bb6c21ffd1e142e13351a0759f264dfdd3ad99af1ab", size = 363751, upload-time = "2025-09-15T09:20:25.12Z" },
    { url = "https://files.pythonhosted.org/packages/b0/99/48d156c742e75d33b9c8be44b1142d233823be491acdb1009629e4109e6a/jiter-0.11.0-cp39-cp39-manylinux_2_17_ppc64le.manylinux2014_ppc64le.whl", hash = "sha256:76c15ef0d3d02f8b389066fa4c410a0b89e9cc6468a1f0674c5925d2f3c3e890", size = 488591, upload-time = "2025-09-15T09:20:26.397Z" },
    { url = "https://files.pythonhosted.org/packages/ba/fd/214452149f63847b791b1f6e9558f59e94674c47418c03e9787236ac8656/jiter-0.11.0-cp39-cp39-manylinux_2_17_s390x.manylinux2014_s390x.whl", hash = "sha256:63782a1350917a27817030716566ed3d5b3c731500fd42d483cbd7094e2c5b25", size = 378906, upload-time = "2025-09-15T09:20:27.637Z" },
    { url = "https://files.pythonhosted.org/packages/de/91/25e38fbbfc17111d7b70b24290a41d611cc2a27fa6cd0ed84ddae38ec3e6/jiter-0.11.0-cp39-cp39-manylinux_2_17_x86_64.manylinux2014_x86_64.whl", hash = "sha256:5a7092b699646a1ddc03a7b112622d9c066172627c7382659befb0d2996f1659", size = 350288, upload-time = "2025-09-15T09:20:28.951Z" },
    { url = "https://files.pythonhosted.org/packages/b5/d8/d6d2eefa9f0ff6ac6b725f5164a94f15bb4dee68584b5054043d735803da/jiter-0.11.0-cp39-cp39-manylinux_2_5_i686.manylinux1_i686.whl", hash = "sha256:f637b8e818f6d75540f350a6011ce21252573c0998ea1b4365ee54b7672c23c5", size = 388442, upload-time = "2025-09-15T09:20:30.223Z" },
    { url = "https://files.pythonhosted.org/packages/ed/e4/cd7e27852de498d441a575a147ac7a15cf66768ae2cde8c43ea5b464c827/jiter-0.11.0-cp39-cp39-musllinux_1_1_aarch64.whl", hash = "sha256:a624d87719e1b5d09c15286eaee7e1532a40c692a096ea7ca791121365f548c1", size = 518273, upload-time = "2025-09-15T09:20:31.569Z" },
    { url = "https://files.pythonhosted.org/packages/77/a2/6681a9a503141752b33c92c58512ed8da13849ed3dbf88a3f8aba9bfb255/jiter-0.11.0-cp39-cp39-musllinux_1_1_x86_64.whl", hash = "sha256:a9d0146d8d9b3995821bb586fc8256636258947c2f39da5bab709f3a28fb1a0b", size = 510254, upload-time = "2025-09-15T09:20:32.889Z" },
    { url = "https://files.pythonhosted.org/packages/38/32/df1a06f397074da35cf8fe79ec07da203358a2912b2a6349a0d4a88a1e0a/jiter-0.11.0-cp39-cp39-win32.whl", hash = "sha256:d067655a7cf0831eb8ec3e39cbd752995e9b69a2206df3535b3a067fac23b032", size = 207076, upload-time = "2025-09-15T09:20:34.196Z" },
    { url = "https://files.pythonhosted.org/packages/1d/91/11bc61fa76fd6197f5baa8576614852ee8586a16c2f25085edc6b47a369d/jiter-0.11.0-cp39-cp39-win_amd64.whl", hash = "sha256:f05d03775a11aaf132c447436983169958439f1219069abf24662a672851f94e", size = 206077, upload-time = "2025-09-15T09:20:35.598Z" },
    { url = "https://files.pythonhosted.org/packages/70/f3/ce100253c80063a7b8b406e1d1562657fd4b9b4e1b562db40e68645342fb/jiter-0.11.0-graalpy311-graalpy242_311_native-manylinux_2_17_x86_64.manylinux2014_x86_64.whl", hash = "sha256:902b43386c04739229076bd1c4c69de5d115553d982ab442a8ae82947c72ede7", size = 336380, upload-time = "2025-09-15T09:20:36.867Z" },
]

[[package]]
name = "markdown-it-py"
version = "3.0.0"
source = { registry = "https://pypi.org/simple" }
resolution-markers = [
    "python_full_version < '3.10'",
]
dependencies = [
    { name = "mdurl", marker = "python_full_version < '3.10'" },
]
sdist = { url = "https://files.pythonhosted.org/packages/38/71/3b932df36c1a044d397a1f92d1cf91ee0a503d91e470cbd670aa66b07ed0/markdown-it-py-3.0.0.tar.gz", hash = "sha256:e3f60a94fa066dc52ec76661e37c851cb232d92f9886b15cb560aaada2df8feb", size = 74596, upload-time = "2023-06-03T06:41:14.443Z" }
wheels = [
    { url = "https://files.pythonhosted.org/packages/42/d7/1ec15b46af6af88f19b8e5ffea08fa375d433c998b8a7639e76935c14f1f/markdown_it_py-3.0.0-py3-none-any.whl", hash = "sha256:355216845c60bd96232cd8d8c40e8f9765cc86f46880e43a8fd22dc1a1a8cab1", size = 87528, upload-time = "2023-06-03T06:41:11.019Z" },
]

[[package]]
name = "markdown-it-py"
version = "4.0.0"
source = { registry = "https://pypi.org/simple" }
resolution-markers = [
    "python_full_version >= '3.11'",
    "python_full_version == '3.10.*'",
]
dependencies = [
    { name = "mdurl", marker = "python_full_version >= '3.10'" },
]
sdist = { url = "https://files.pythonhosted.org/packages/5b/f5/4ec618ed16cc4f8fb3b701563655a69816155e79e24a17b651541804721d/markdown_it_py-4.0.0.tar.gz", hash = "sha256:cb0a2b4aa34f932c007117b194e945bd74e0ec24133ceb5bac59009cda1cb9f3", size = 73070, upload-time = "2025-08-11T12:57:52.854Z" }
wheels = [
    { url = "https://files.pythonhosted.org/packages/94/54/e7d793b573f298e1c9013b8c4dade17d481164aa517d1d7148619c2cedbf/markdown_it_py-4.0.0-py3-none-any.whl", hash = "sha256:87327c59b172c5011896038353a81343b6754500a08cd7a4973bb48c6d578147", size = 87321, upload-time = "2025-08-11T12:57:51.923Z" },
]

[[package]]
name = "mdurl"
version = "0.1.2"
source = { registry = "https://pypi.org/simple" }
sdist = { url = "https://files.pythonhosted.org/packages/d6/54/cfe61301667036ec958cb99bd3efefba235e65cdeb9c84d24a8293ba1d90/mdurl-0.1.2.tar.gz", hash = "sha256:bb413d29f5eea38f31dd4754dd7377d4465116fb207585f97bf925588687c1ba", size = 8729, upload-time = "2022-08-14T12:40:10.846Z" }
wheels = [
    { url = "https://files.pythonhosted.org/packages/b3/38/89ba8ad64ae25be8de66a6d463314cf1eb366222074cfda9ee839c56a4b4/mdurl-0.1.2-py3-none-any.whl", hash = "sha256:84008a41e51615a49fc9966191ff91509e3c40b939176e643fd50a5c2196b8f8", size = 9979, upload-time = "2022-08-14T12:40:09.779Z" },
]

[[package]]
name = "numpy"
version = "2.0.2"
source = { registry = "https://pypi.org/simple" }
resolution-markers = [
    "python_full_version < '3.10'",
]
sdist = { url = "https://files.pythonhosted.org/packages/a9/75/10dd1f8116a8b796cb2c737b674e02d02e80454bda953fa7e65d8c12b016/numpy-2.0.2.tar.gz", hash = "sha256:883c987dee1880e2a864ab0dc9892292582510604156762362d9326444636e78", size = 18902015, upload-time = "2024-08-26T20:19:40.945Z" }
wheels = [
    { url = "https://files.pythonhosted.org/packages/21/91/3495b3237510f79f5d81f2508f9f13fea78ebfdf07538fc7444badda173d/numpy-2.0.2-cp310-cp310-macosx_10_9_x86_64.whl", hash = "sha256:51129a29dbe56f9ca83438b706e2e69a39892b5eda6cedcb6b0c9fdc9b0d3ece", size = 21165245, upload-time = "2024-08-26T20:04:14.625Z" },
    { url = "https://files.pythonhosted.org/packages/05/33/26178c7d437a87082d11019292dce6d3fe6f0e9026b7b2309cbf3e489b1d/numpy-2.0.2-cp310-cp310-macosx_11_0_arm64.whl", hash = "sha256:f15975dfec0cf2239224d80e32c3170b1d168335eaedee69da84fbe9f1f9cd04", size = 13738540, upload-time = "2024-08-26T20:04:36.784Z" },
    { url = "https://files.pythonhosted.org/packages/ec/31/cc46e13bf07644efc7a4bf68df2df5fb2a1a88d0cd0da9ddc84dc0033e51/numpy-2.0.2-cp310-cp310-macosx_14_0_arm64.whl", hash = "sha256:8c5713284ce4e282544c68d1c3b2c7161d38c256d2eefc93c1d683cf47683e66", size = 5300623, upload-time = "2024-08-26T20:04:46.491Z" },
    { url = "https://files.pythonhosted.org/packages/6e/16/7bfcebf27bb4f9d7ec67332ffebee4d1bf085c84246552d52dbb548600e7/numpy-2.0.2-cp310-cp310-macosx_14_0_x86_64.whl", hash = "sha256:becfae3ddd30736fe1889a37f1f580e245ba79a5855bff5f2a29cb3ccc22dd7b", size = 6901774, upload-time = "2024-08-26T20:04:58.173Z" },
    { url = "https://files.pythonhosted.org/packages/f9/a3/561c531c0e8bf082c5bef509d00d56f82e0ea7e1e3e3a7fc8fa78742a6e5/numpy-2.0.2-cp310-cp310-manylinux_2_17_aarch64.manylinux2014_aarch64.whl", hash = "sha256:2da5960c3cf0df7eafefd806d4e612c5e19358de82cb3c343631188991566ccd", size = 13907081, upload-time = "2024-08-26T20:05:19.098Z" },
    { url = "https://files.pythonhosted.org/packages/fa/66/f7177ab331876200ac7563a580140643d1179c8b4b6a6b0fc9838de2a9b8/numpy-2.0.2-cp310-cp310-manylinux_2_17_x86_64.manylinux2014_x86_64.whl", hash = "sha256:496f71341824ed9f3d2fd36cf3ac57ae2e0165c143b55c3a035ee219413f3318", size = 19523451, upload-time = "2024-08-26T20:05:47.479Z" },
    { url = "https://files.pythonhosted.org/packages/25/7f/0b209498009ad6453e4efc2c65bcdf0ae08a182b2b7877d7ab38a92dc542/numpy-2.0.2-cp310-cp310-musllinux_1_1_x86_64.whl", hash = "sha256:a61ec659f68ae254e4d237816e33171497e978140353c0c2038d46e63282d0c8", size = 19927572, upload-time = "2024-08-26T20:06:17.137Z" },
    { url = "https://files.pythonhosted.org/packages/3e/df/2619393b1e1b565cd2d4c4403bdd979621e2c4dea1f8532754b2598ed63b/numpy-2.0.2-cp310-cp310-musllinux_1_2_aarch64.whl", hash = "sha256:d731a1c6116ba289c1e9ee714b08a8ff882944d4ad631fd411106a30f083c326", size = 14400722, upload-time = "2024-08-26T20:06:39.16Z" },
    { url = "https://files.pythonhosted.org/packages/22/ad/77e921b9f256d5da36424ffb711ae79ca3f451ff8489eeca544d0701d74a/numpy-2.0.2-cp310-cp310-win32.whl", hash = "sha256:984d96121c9f9616cd33fbd0618b7f08e0cfc9600a7ee1d6fd9b239186d19d97", size = 6472170, upload-time = "2024-08-26T20:06:50.361Z" },
    { url = "https://files.pythonhosted.org/packages/10/05/3442317535028bc29cf0c0dd4c191a4481e8376e9f0db6bcf29703cadae6/numpy-2.0.2-cp310-cp310-win_amd64.whl", hash = "sha256:c7b0be4ef08607dd04da4092faee0b86607f111d5ae68036f16cc787e250a131", size = 15905558, upload-time = "2024-08-26T20:07:13.881Z" },
    { url = "https://files.pythonhosted.org/packages/8b/cf/034500fb83041aa0286e0fb16e7c76e5c8b67c0711bb6e9e9737a717d5fe/numpy-2.0.2-cp311-cp311-macosx_10_9_x86_64.whl", hash = "sha256:49ca4decb342d66018b01932139c0961a8f9ddc7589611158cb3c27cbcf76448", size = 21169137, upload-time = "2024-08-26T20:07:45.345Z" },
    { url = "https://files.pythonhosted.org/packages/4a/d9/32de45561811a4b87fbdee23b5797394e3d1504b4a7cf40c10199848893e/numpy-2.0.2-cp311-cp311-macosx_11_0_arm64.whl", hash = "sha256:11a76c372d1d37437857280aa142086476136a8c0f373b2e648ab2c8f18fb195", size = 13703552, upload-time = "2024-08-26T20:08:06.666Z" },
    { url = "https://files.pythonhosted.org/packages/c1/ca/2f384720020c7b244d22508cb7ab23d95f179fcfff33c31a6eeba8d6c512/numpy-2.0.2-cp311-cp311-macosx_14_0_arm64.whl", hash = "sha256:807ec44583fd708a21d4a11d94aedf2f4f3c3719035c76a2bbe1fe8e217bdc57", size = 5298957, upload-time = "2024-08-26T20:08:15.83Z" },
    { url = "https://files.pythonhosted.org/packages/0e/78/a3e4f9fb6aa4e6fdca0c5428e8ba039408514388cf62d89651aade838269/numpy-2.0.2-cp311-cp311-macosx_14_0_x86_64.whl", hash = "sha256:8cafab480740e22f8d833acefed5cc87ce276f4ece12fdaa2e8903db2f82897a", size = 6905573, upload-time = "2024-08-26T20:08:27.185Z" },
    { url = "https://files.pythonhosted.org/packages/a0/72/cfc3a1beb2caf4efc9d0b38a15fe34025230da27e1c08cc2eb9bfb1c7231/numpy-2.0.2-cp311-cp311-manylinux_2_17_aarch64.manylinux2014_aarch64.whl", hash = "sha256:a15f476a45e6e5a3a79d8a14e62161d27ad897381fecfa4a09ed5322f2085669", size = 13914330, upload-time = "2024-08-26T20:08:48.058Z" },
    { url = "https://files.pythonhosted.org/packages/ba/a8/c17acf65a931ce551fee11b72e8de63bf7e8a6f0e21add4c937c83563538/numpy-2.0.2-cp311-cp311-manylinux_2_17_x86_64.manylinux2014_x86_64.whl", hash = "sha256:13e689d772146140a252c3a28501da66dfecd77490b498b168b501835041f951", size = 19534895, upload-time = "2024-08-26T20:09:16.536Z" },
    { url = "https://files.pythonhosted.org/packages/ba/86/8767f3d54f6ae0165749f84648da9dcc8cd78ab65d415494962c86fac80f/numpy-2.0.2-cp311-cp311-musllinux_1_1_x86_64.whl", hash = "sha256:9ea91dfb7c3d1c56a0e55657c0afb38cf1eeae4544c208dc465c3c9f3a7c09f9", size = 19937253, upload-time = "2024-08-26T20:09:46.263Z" },
    { url = "https://files.pythonhosted.org/packages/df/87/f76450e6e1c14e5bb1eae6836478b1028e096fd02e85c1c37674606ab752/numpy-2.0.2-cp311-cp311-musllinux_1_2_aarch64.whl", hash = "sha256:c1c9307701fec8f3f7a1e6711f9089c06e6284b3afbbcd259f7791282d660a15", size = 14414074, upload-time = "2024-08-26T20:10:08.483Z" },
    { url = "https://files.pythonhosted.org/packages/5c/ca/0f0f328e1e59f73754f06e1adfb909de43726d4f24c6a3f8805f34f2b0fa/numpy-2.0.2-cp311-cp311-win32.whl", hash = "sha256:a392a68bd329eafac5817e5aefeb39038c48b671afd242710b451e76090e81f4", size = 6470640, upload-time = "2024-08-26T20:10:19.732Z" },
    { url = "https://files.pythonhosted.org/packages/eb/57/3a3f14d3a759dcf9bf6e9eda905794726b758819df4663f217d658a58695/numpy-2.0.2-cp311-cp311-win_amd64.whl", hash = "sha256:286cd40ce2b7d652a6f22efdfc6d1edf879440e53e76a75955bc0c826c7e64dc", size = 15910230, upload-time = "2024-08-26T20:10:43.413Z" },
    { url = "https://files.pythonhosted.org/packages/45/40/2e117be60ec50d98fa08c2f8c48e09b3edea93cfcabd5a9ff6925d54b1c2/numpy-2.0.2-cp312-cp312-macosx_10_9_x86_64.whl", hash = "sha256:df55d490dea7934f330006d0f81e8551ba6010a5bf035a249ef61a94f21c500b", size = 20895803, upload-time = "2024-08-26T20:11:13.916Z" },
    { url = "https://files.pythonhosted.org/packages/46/92/1b8b8dee833f53cef3e0a3f69b2374467789e0bb7399689582314df02651/numpy-2.0.2-cp312-cp312-macosx_11_0_arm64.whl", hash = "sha256:8df823f570d9adf0978347d1f926b2a867d5608f434a7cff7f7908c6570dcf5e", size = 13471835, upload-time = "2024-08-26T20:11:34.779Z" },
    { url = "https://files.pythonhosted.org/packages/7f/19/e2793bde475f1edaea6945be141aef6c8b4c669b90c90a300a8954d08f0a/numpy-2.0.2-cp312-cp312-macosx_14_0_arm64.whl", hash = "sha256:9a92ae5c14811e390f3767053ff54eaee3bf84576d99a2456391401323f4ec2c", size = 5038499, upload-time = "2024-08-26T20:11:43.902Z" },
    { url = "https://files.pythonhosted.org/packages/e3/ff/ddf6dac2ff0dd50a7327bcdba45cb0264d0e96bb44d33324853f781a8f3c/numpy-2.0.2-cp312-cp312-macosx_14_0_x86_64.whl", hash = "sha256:a842d573724391493a97a62ebbb8e731f8a5dcc5d285dfc99141ca15a3302d0c", size = 6633497, upload-time = "2024-08-26T20:11:55.09Z" },
    { url = "https://files.pythonhosted.org/packages/72/21/67f36eac8e2d2cd652a2e69595a54128297cdcb1ff3931cfc87838874bd4/numpy-2.0.2-cp312-cp312-manylinux_2_17_aarch64.manylinux2014_aarch64.whl", hash = "sha256:c05e238064fc0610c840d1cf6a13bf63d7e391717d247f1bf0318172e759e692", size = 13621158, upload-time = "2024-08-26T20:12:14.95Z" },
    { url = "https://files.pythonhosted.org/packages/39/68/e9f1126d757653496dbc096cb429014347a36b228f5a991dae2c6b6cfd40/numpy-2.0.2-cp312-cp312-manylinux_2_17_x86_64.manylinux2014_x86_64.whl", hash = "sha256:0123ffdaa88fa4ab64835dcbde75dcdf89c453c922f18dced6e27c90d1d0ec5a", size = 19236173, upload-time = "2024-08-26T20:12:44.049Z" },
    { url = "https://files.pythonhosted.org/packages/d1/e9/1f5333281e4ebf483ba1c888b1d61ba7e78d7e910fdd8e6499667041cc35/numpy-2.0.2-cp312-cp312-musllinux_1_1_x86_64.whl", hash = "sha256:96a55f64139912d61de9137f11bf39a55ec8faec288c75a54f93dfd39f7eb40c", size = 19634174, upload-time = "2024-08-26T20:13:13.634Z" },
    { url = "https://files.pythonhosted.org/packages/71/af/a469674070c8d8408384e3012e064299f7a2de540738a8e414dcfd639996/numpy-2.0.2-cp312-cp312-musllinux_1_2_aarch64.whl", hash = "sha256:ec9852fb39354b5a45a80bdab5ac02dd02b15f44b3804e9f00c556bf24b4bded", size = 14099701, upload-time = "2024-08-26T20:13:34.851Z" },
    { url = "https://files.pythonhosted.org/packages/d0/3d/08ea9f239d0e0e939b6ca52ad403c84a2bce1bde301a8eb4888c1c1543f1/numpy-2.0.2-cp312-cp312-win32.whl", hash = "sha256:671bec6496f83202ed2d3c8fdc486a8fc86942f2e69ff0e986140339a63bcbe5", size = 6174313, upload-time = "2024-08-26T20:13:45.653Z" },
    { url = "https://files.pythonhosted.org/packages/b2/b5/4ac39baebf1fdb2e72585c8352c56d063b6126be9fc95bd2bb5ef5770c20/numpy-2.0.2-cp312-cp312-win_amd64.whl", hash = "sha256:cfd41e13fdc257aa5778496b8caa5e856dc4896d4ccf01841daee1d96465467a", size = 15606179, upload-time = "2024-08-26T20:14:08.786Z" },
    { url = "https://files.pythonhosted.org/packages/43/c1/41c8f6df3162b0c6ffd4437d729115704bd43363de0090c7f913cfbc2d89/numpy-2.0.2-cp39-cp39-macosx_10_9_x86_64.whl", hash = "sha256:9059e10581ce4093f735ed23f3b9d283b9d517ff46009ddd485f1747eb22653c", size = 21169942, upload-time = "2024-08-26T20:14:40.108Z" },
    { url = "https://files.pythonhosted.org/packages/39/bc/fd298f308dcd232b56a4031fd6ddf11c43f9917fbc937e53762f7b5a3bb1/numpy-2.0.2-cp39-cp39-macosx_11_0_arm64.whl", hash = "sha256:423e89b23490805d2a5a96fe40ec507407b8ee786d66f7328be214f9679df6dd", size = 13711512, upload-time = "2024-08-26T20:15:00.985Z" },
    { url = "https://files.pythonhosted.org/packages/96/ff/06d1aa3eeb1c614eda245c1ba4fb88c483bee6520d361641331872ac4b82/numpy-2.0.2-cp39-cp39-macosx_14_0_arm64.whl", hash = "sha256:2b2955fa6f11907cf7a70dab0d0755159bca87755e831e47932367fc8f2f2d0b", size = 5306976, upload-time = "2024-08-26T20:15:10.876Z" },
    { url = "https://files.pythonhosted.org/packages/2d/98/121996dcfb10a6087a05e54453e28e58694a7db62c5a5a29cee14c6e047b/numpy-2.0.2-cp39-cp39-macosx_14_0_x86_64.whl", hash = "sha256:97032a27bd9d8988b9a97a8c4d2c9f2c15a81f61e2f21404d7e8ef00cb5be729", size = 6906494, upload-time = "2024-08-26T20:15:22.055Z" },
    { url = "https://files.pythonhosted.org/packages/15/31/9dffc70da6b9bbf7968f6551967fc21156207366272c2a40b4ed6008dc9b/numpy-2.0.2-cp39-cp39-manylinux_2_17_aarch64.manylinux2014_aarch64.whl", hash = "sha256:1e795a8be3ddbac43274f18588329c72939870a16cae810c2b73461c40718ab1", size = 13912596, upload-time = "2024-08-26T20:15:42.452Z" },
    { url = "https://files.pythonhosted.org/packages/b9/14/78635daab4b07c0930c919d451b8bf8c164774e6a3413aed04a6d95758ce/numpy-2.0.2-cp39-cp39-manylinux_2_17_x86_64.manylinux2014_x86_64.whl", hash = "sha256:f26b258c385842546006213344c50655ff1555a9338e2e5e02a0756dc3e803dd", size = 19526099, upload-time = "2024-08-26T20:16:11.048Z" },
    { url = "https://files.pythonhosted.org/packages/26/4c/0eeca4614003077f68bfe7aac8b7496f04221865b3a5e7cb230c9d055afd/numpy-2.0.2-cp39-cp39-musllinux_1_1_x86_64.whl", hash = "sha256:5fec9451a7789926bcf7c2b8d187292c9f93ea30284802a0ab3f5be8ab36865d", size = 19932823, upload-time = "2024-08-26T20:16:40.171Z" },
    { url = "https://files.pythonhosted.org/packages/f1/46/ea25b98b13dccaebddf1a803f8c748680d972e00507cd9bc6dcdb5aa2ac1/numpy-2.0.2-cp39-cp39-musllinux_1_2_aarch64.whl", hash = "sha256:9189427407d88ff25ecf8f12469d4d39d35bee1db5d39fc5c168c6f088a6956d", size = 14404424, upload-time = "2024-08-26T20:17:02.604Z" },
    { url = "https://files.pythonhosted.org/packages/c8/a6/177dd88d95ecf07e722d21008b1b40e681a929eb9e329684d449c36586b2/numpy-2.0.2-cp39-cp39-win32.whl", hash = "sha256:905d16e0c60200656500c95b6b8dca5d109e23cb24abc701d41c02d74c6b3afa", size = 6476809, upload-time = "2024-08-26T20:17:13.553Z" },
    { url = "https://files.pythonhosted.org/packages/ea/2b/7fc9f4e7ae5b507c1a3a21f0f15ed03e794c1242ea8a242ac158beb56034/numpy-2.0.2-cp39-cp39-win_amd64.whl", hash = "sha256:a3f4ab0caa7f053f6797fcd4e1e25caee367db3112ef2b6ef82d749530768c73", size = 15911314, upload-time = "2024-08-26T20:17:36.72Z" },
    { url = "https://files.pythonhosted.org/packages/8f/3b/df5a870ac6a3be3a86856ce195ef42eec7ae50d2a202be1f5a4b3b340e14/numpy-2.0.2-pp39-pypy39_pp73-macosx_10_9_x86_64.whl", hash = "sha256:7f0a0c6f12e07fa94133c8a67404322845220c06a9e80e85999afe727f7438b8", size = 21025288, upload-time = "2024-08-26T20:18:07.732Z" },
    { url = "https://files.pythonhosted.org/packages/2c/97/51af92f18d6f6f2d9ad8b482a99fb74e142d71372da5d834b3a2747a446e/numpy-2.0.2-pp39-pypy39_pp73-macosx_14_0_x86_64.whl", hash = "sha256:312950fdd060354350ed123c0e25a71327d3711584beaef30cdaa93320c392d4", size = 6762793, upload-time = "2024-08-26T20:18:19.125Z" },
    { url = "https://files.pythonhosted.org/packages/12/46/de1fbd0c1b5ccaa7f9a005b66761533e2f6a3e560096682683a223631fe9/numpy-2.0.2-pp39-pypy39_pp73-manylinux_2_17_x86_64.manylinux2014_x86_64.whl", hash = "sha256:26df23238872200f63518dd2aa984cfca675d82469535dc7162dc2ee52d9dd5c", size = 19334885, upload-time = "2024-08-26T20:18:47.237Z" },
    { url = "https://files.pythonhosted.org/packages/cc/dc/d330a6faefd92b446ec0f0dfea4c3207bb1fef3c4771d19cf4543efd2c78/numpy-2.0.2-pp39-pypy39_pp73-win_amd64.whl", hash = "sha256:a46288ec55ebbd58947d31d72be2c63cbf839f0a63b49cb755022310792a3385", size = 15828784, upload-time = "2024-08-26T20:19:11.19Z" },
]

[[package]]
name = "numpy"
version = "2.2.6"
source = { registry = "https://pypi.org/simple" }
resolution-markers = [
    "python_full_version == '3.10.*'",
]
sdist = { url = "https://files.pythonhosted.org/packages/76/21/7d2a95e4bba9dc13d043ee156a356c0a8f0c6309dff6b21b4d71a073b8a8/numpy-2.2.6.tar.gz", hash = "sha256:e29554e2bef54a90aa5cc07da6ce955accb83f21ab5de01a62c8478897b264fd", size = 20276440, upload-time = "2025-05-17T22:38:04.611Z" }
wheels = [
    { url = "https://files.pythonhosted.org/packages/9a/3e/ed6db5be21ce87955c0cbd3009f2803f59fa08df21b5df06862e2d8e2bdd/numpy-2.2.6-cp310-cp310-macosx_10_9_x86_64.whl", hash = "sha256:b412caa66f72040e6d268491a59f2c43bf03eb6c96dd8f0307829feb7fa2b6fb", size = 21165245, upload-time = "2025-05-17T21:27:58.555Z" },
    { url = "https://files.pythonhosted.org/packages/22/c2/4b9221495b2a132cc9d2eb862e21d42a009f5a60e45fc44b00118c174bff/numpy-2.2.6-cp310-cp310-macosx_11_0_arm64.whl", hash = "sha256:8e41fd67c52b86603a91c1a505ebaef50b3314de0213461c7a6e99c9a3beff90", size = 14360048, upload-time = "2025-05-17T21:28:21.406Z" },
    { url = "https://files.pythonhosted.org/packages/fd/77/dc2fcfc66943c6410e2bf598062f5959372735ffda175b39906d54f02349/numpy-2.2.6-cp310-cp310-macosx_14_0_arm64.whl", hash = "sha256:37e990a01ae6ec7fe7fa1c26c55ecb672dd98b19c3d0e1d1f326fa13cb38d163", size = 5340542, upload-time = "2025-05-17T21:28:30.931Z" },
    { url = "https://files.pythonhosted.org/packages/7a/4f/1cb5fdc353a5f5cc7feb692db9b8ec2c3d6405453f982435efc52561df58/numpy-2.2.6-cp310-cp310-macosx_14_0_x86_64.whl", hash = "sha256:5a6429d4be8ca66d889b7cf70f536a397dc45ba6faeb5f8c5427935d9592e9cf", size = 6878301, upload-time = "2025-05-17T21:28:41.613Z" },
    { url = "https://files.pythonhosted.org/packages/eb/17/96a3acd228cec142fcb8723bd3cc39c2a474f7dcf0a5d16731980bcafa95/numpy-2.2.6-cp310-cp310-manylinux_2_17_aarch64.manylinux2014_aarch64.whl", hash = "sha256:efd28d4e9cd7d7a8d39074a4d44c63eda73401580c5c76acda2ce969e0a38e83", size = 14297320, upload-time = "2025-05-17T21:29:02.78Z" },
    { url = "https://files.pythonhosted.org/packages/b4/63/3de6a34ad7ad6646ac7d2f55ebc6ad439dbbf9c4370017c50cf403fb19b5/numpy-2.2.6-cp310-cp310-manylinux_2_17_x86_64.manylinux2014_x86_64.whl", hash = "sha256:fc7b73d02efb0e18c000e9ad8b83480dfcd5dfd11065997ed4c6747470ae8915", size = 16801050, upload-time = "2025-05-17T21:29:27.675Z" },
    { url = "https://files.pythonhosted.org/packages/07/b6/89d837eddef52b3d0cec5c6ba0456c1bf1b9ef6a6672fc2b7873c3ec4e2e/numpy-2.2.6-cp310-cp310-musllinux_1_2_aarch64.whl", hash = "sha256:74d4531beb257d2c3f4b261bfb0fc09e0f9ebb8842d82a7b4209415896adc680", size = 15807034, upload-time = "2025-05-17T21:29:51.102Z" },
    { url = "https://files.pythonhosted.org/packages/01/c8/dc6ae86e3c61cfec1f178e5c9f7858584049b6093f843bca541f94120920/numpy-2.2.6-cp310-cp310-musllinux_1_2_x86_64.whl", hash = "sha256:8fc377d995680230e83241d8a96def29f204b5782f371c532579b4f20607a289", size = 18614185, upload-time = "2025-05-17T21:30:18.703Z" },
    { url = "https://files.pythonhosted.org/packages/5b/c5/0064b1b7e7c89137b471ccec1fd2282fceaae0ab3a9550f2568782d80357/numpy-2.2.6-cp310-cp310-win32.whl", hash = "sha256:b093dd74e50a8cba3e873868d9e93a85b78e0daf2e98c6797566ad8044e8363d", size = 6527149, upload-time = "2025-05-17T21:30:29.788Z" },
    { url = "https://files.pythonhosted.org/packages/a3/dd/4b822569d6b96c39d1215dbae0582fd99954dcbcf0c1a13c61783feaca3f/numpy-2.2.6-cp310-cp310-win_amd64.whl", hash = "sha256:f0fd6321b839904e15c46e0d257fdd101dd7f530fe03fd6359c1ea63738703f3", size = 12904620, upload-time = "2025-05-17T21:30:48.994Z" },
    { url = "https://files.pythonhosted.org/packages/da/a8/4f83e2aa666a9fbf56d6118faaaf5f1974d456b1823fda0a176eff722839/numpy-2.2.6-cp311-cp311-macosx_10_9_x86_64.whl", hash = "sha256:f9f1adb22318e121c5c69a09142811a201ef17ab257a1e66ca3025065b7f53ae", size = 21176963, upload-time = "2025-05-17T21:31:19.36Z" },
    { url = "https://files.pythonhosted.org/packages/b3/2b/64e1affc7972decb74c9e29e5649fac940514910960ba25cd9af4488b66c/numpy-2.2.6-cp311-cp311-macosx_11_0_arm64.whl", hash = "sha256:c820a93b0255bc360f53eca31a0e676fd1101f673dda8da93454a12e23fc5f7a", size = 14406743, upload-time = "2025-05-17T21:31:41.087Z" },
    { url = "https://files.pythonhosted.org/packages/4a/9f/0121e375000b5e50ffdd8b25bf78d8e1a5aa4cca3f185d41265198c7b834/numpy-2.2.6-cp311-cp311-macosx_14_0_arm64.whl", hash = "sha256:3d70692235e759f260c3d837193090014aebdf026dfd167834bcba43e30c2a42", size = 5352616, upload-time = "2025-05-17T21:31:50.072Z" },
    { url = "https://files.pythonhosted.org/packages/31/0d/b48c405c91693635fbe2dcd7bc84a33a602add5f63286e024d3b6741411c/numpy-2.2.6-cp311-cp311-macosx_14_0_x86_64.whl", hash = "sha256:481b49095335f8eed42e39e8041327c05b0f6f4780488f61286ed3c01368d491", size = 6889579, upload-time = "2025-05-17T21:32:01.712Z" },
    { url = "https://files.pythonhosted.org/packages/52/b8/7f0554d49b565d0171eab6e99001846882000883998e7b7d9f0d98b1f934/numpy-2.2.6-cp311-cp311-manylinux_2_17_aarch64.manylinux2014_aarch64.whl", hash = "sha256:b64d8d4d17135e00c8e346e0a738deb17e754230d7e0810ac5012750bbd85a5a", size = 14312005, upload-time = "2025-05-17T21:32:23.332Z" },
    { url = "https://files.pythonhosted.org/packages/b3/dd/2238b898e51bd6d389b7389ffb20d7f4c10066d80351187ec8e303a5a475/numpy-2.2.6-cp311-cp311-manylinux_2_17_x86_64.manylinux2014_x86_64.whl", hash = "sha256:ba10f8411898fc418a521833e014a77d3ca01c15b0c6cdcce6a0d2897e6dbbdf", size = 16821570, upload-time = "2025-05-17T21:32:47.991Z" },
    { url = "https://files.pythonhosted.org/packages/83/6c/44d0325722cf644f191042bf47eedad61c1e6df2432ed65cbe28509d404e/numpy-2.2.6-cp311-cp311-musllinux_1_2_aarch64.whl", hash = "sha256:bd48227a919f1bafbdda0583705e547892342c26fb127219d60a5c36882609d1", size = 15818548, upload-time = "2025-05-17T21:33:11.728Z" },
    { url = "https://files.pythonhosted.org/packages/ae/9d/81e8216030ce66be25279098789b665d49ff19eef08bfa8cb96d4957f422/numpy-2.2.6-cp311-cp311-musllinux_1_2_x86_64.whl", hash = "sha256:9551a499bf125c1d4f9e250377c1ee2eddd02e01eac6644c080162c0c51778ab", size = 18620521, upload-time = "2025-05-17T21:33:39.139Z" },
    { url = "https://files.pythonhosted.org/packages/6a/fd/e19617b9530b031db51b0926eed5345ce8ddc669bb3bc0044b23e275ebe8/numpy-2.2.6-cp311-cp311-win32.whl", hash = "sha256:0678000bb9ac1475cd454c6b8c799206af8107e310843532b04d49649c717a47", size = 6525866, upload-time = "2025-05-17T21:33:50.273Z" },
    { url = "https://files.pythonhosted.org/packages/31/0a/f354fb7176b81747d870f7991dc763e157a934c717b67b58456bc63da3df/numpy-2.2.6-cp311-cp311-win_amd64.whl", hash = "sha256:e8213002e427c69c45a52bbd94163084025f533a55a59d6f9c5b820774ef3303", size = 12907455, upload-time = "2025-05-17T21:34:09.135Z" },
    { url = "https://files.pythonhosted.org/packages/82/5d/c00588b6cf18e1da539b45d3598d3557084990dcc4331960c15ee776ee41/numpy-2.2.6-cp312-cp312-macosx_10_13_x86_64.whl", hash = "sha256:41c5a21f4a04fa86436124d388f6ed60a9343a6f767fced1a8a71c3fbca038ff", size = 20875348, upload-time = "2025-05-17T21:34:39.648Z" },
    { url = "https://files.pythonhosted.org/packages/66/ee/560deadcdde6c2f90200450d5938f63a34b37e27ebff162810f716f6a230/numpy-2.2.6-cp312-cp312-macosx_11_0_arm64.whl", hash = "sha256:de749064336d37e340f640b05f24e9e3dd678c57318c7289d222a8a2f543e90c", size = 14119362, upload-time = "2025-05-17T21:35:01.241Z" },
    { url = "https://files.pythonhosted.org/packages/3c/65/4baa99f1c53b30adf0acd9a5519078871ddde8d2339dc5a7fde80d9d87da/numpy-2.2.6-cp312-cp312-macosx_14_0_arm64.whl", hash = "sha256:894b3a42502226a1cac872f840030665f33326fc3dac8e57c607905773cdcde3", size = 5084103, upload-time = "2025-05-17T21:35:10.622Z" },
    { url = "https://files.pythonhosted.org/packages/cc/89/e5a34c071a0570cc40c9a54eb472d113eea6d002e9ae12bb3a8407fb912e/numpy-2.2.6-cp312-cp312-macosx_14_0_x86_64.whl", hash = "sha256:71594f7c51a18e728451bb50cc60a3ce4e6538822731b2933209a1f3614e9282", size = 6625382, upload-time = "2025-05-17T21:35:21.414Z" },
    { url = "https://files.pythonhosted.org/packages/f8/35/8c80729f1ff76b3921d5c9487c7ac3de9b2a103b1cd05e905b3090513510/numpy-2.2.6-cp312-cp312-manylinux_2_17_aarch64.manylinux2014_aarch64.whl", hash = "sha256:f2618db89be1b4e05f7a1a847a9c1c0abd63e63a1607d892dd54668dd92faf87", size = 14018462, upload-time = "2025-05-17T21:35:42.174Z" },
    { url = "https://files.pythonhosted.org/packages/8c/3d/1e1db36cfd41f895d266b103df00ca5b3cbe965184df824dec5c08c6b803/numpy-2.2.6-cp312-cp312-manylinux_2_17_x86_64.manylinux2014_x86_64.whl", hash = "sha256:fd83c01228a688733f1ded5201c678f0c53ecc1006ffbc404db9f7a899ac6249", size = 16527618, upload-time = "2025-05-17T21:36:06.711Z" },
    { url = "https://files.pythonhosted.org/packages/61/c6/03ed30992602c85aa3cd95b9070a514f8b3c33e31124694438d88809ae36/numpy-2.2.6-cp312-cp312-musllinux_1_2_aarch64.whl", hash = "sha256:37c0ca431f82cd5fa716eca9506aefcabc247fb27ba69c5062a6d3ade8cf8f49", size = 15505511, upload-time = "2025-05-17T21:36:29.965Z" },
    { url = "https://files.pythonhosted.org/packages/b7/25/5761d832a81df431e260719ec45de696414266613c9ee268394dd5ad8236/numpy-2.2.6-cp312-cp312-musllinux_1_2_x86_64.whl", hash = "sha256:fe27749d33bb772c80dcd84ae7e8df2adc920ae8297400dabec45f0dedb3f6de", size = 18313783, upload-time = "2025-05-17T21:36:56.883Z" },
    { url = "https://files.pythonhosted.org/packages/57/0a/72d5a3527c5ebffcd47bde9162c39fae1f90138c961e5296491ce778e682/numpy-2.2.6-cp312-cp312-win32.whl", hash = "sha256:4eeaae00d789f66c7a25ac5f34b71a7035bb474e679f410e5e1a94deb24cf2d4", size = 6246506, upload-time = "2025-05-17T21:37:07.368Z" },
    { url = "https://files.pythonhosted.org/packages/36/fa/8c9210162ca1b88529ab76b41ba02d433fd54fecaf6feb70ef9f124683f1/numpy-2.2.6-cp312-cp312-win_amd64.whl", hash = "sha256:c1f9540be57940698ed329904db803cf7a402f3fc200bfe599334c9bd84a40b2", size = 12614190, upload-time = "2025-05-17T21:37:26.213Z" },
    { url = "https://files.pythonhosted.org/packages/f9/5c/6657823f4f594f72b5471f1db1ab12e26e890bb2e41897522d134d2a3e81/numpy-2.2.6-cp313-cp313-macosx_10_13_x86_64.whl", hash = "sha256:0811bb762109d9708cca4d0b13c4f67146e3c3b7cf8d34018c722adb2d957c84", size = 20867828, upload-time = "2025-05-17T21:37:56.699Z" },
    { url = "https://files.pythonhosted.org/packages/dc/9e/14520dc3dadf3c803473bd07e9b2bd1b69bc583cb2497b47000fed2fa92f/numpy-2.2.6-cp313-cp313-macosx_11_0_arm64.whl", hash = "sha256:287cc3162b6f01463ccd86be154f284d0893d2b3ed7292439ea97eafa8170e0b", size = 14143006, upload-time = "2025-05-17T21:38:18.291Z" },
    { url = "https://files.pythonhosted.org/packages/4f/06/7e96c57d90bebdce9918412087fc22ca9851cceaf5567a45c1f404480e9e/numpy-2.2.6-cp313-cp313-macosx_14_0_arm64.whl", hash = "sha256:f1372f041402e37e5e633e586f62aa53de2eac8d98cbfb822806ce4bbefcb74d", size = 5076765, upload-time = "2025-05-17T21:38:27.319Z" },
    { url = "https://files.pythonhosted.org/packages/73/ed/63d920c23b4289fdac96ddbdd6132e9427790977d5457cd132f18e76eae0/numpy-2.2.6-cp313-cp313-macosx_14_0_x86_64.whl", hash = "sha256:55a4d33fa519660d69614a9fad433be87e5252f4b03850642f88993f7b2ca566", size = 6617736, upload-time = "2025-05-17T21:38:38.141Z" },
    { url = "https://files.pythonhosted.org/packages/85/c5/e19c8f99d83fd377ec8c7e0cf627a8049746da54afc24ef0a0cb73d5dfb5/numpy-2.2.6-cp313-cp313-manylinux_2_17_aarch64.manylinux2014_aarch64.whl", hash = "sha256:f92729c95468a2f4f15e9bb94c432a9229d0d50de67304399627a943201baa2f", size = 14010719, upload-time = "2025-05-17T21:38:58.433Z" },
    { url = "https://files.pythonhosted.org/packages/19/49/4df9123aafa7b539317bf6d342cb6d227e49f7a35b99c287a6109b13dd93/numpy-2.2.6-cp313-cp313-manylinux_2_17_x86_64.manylinux2014_x86_64.whl", hash = "sha256:1bc23a79bfabc5d056d106f9befb8d50c31ced2fbc70eedb8155aec74a45798f", size = 16526072, upload-time = "2025-05-17T21:39:22.638Z" },
    { url = "https://files.pythonhosted.org/packages/b2/6c/04b5f47f4f32f7c2b0e7260442a8cbcf8168b0e1a41ff1495da42f42a14f/numpy-2.2.6-cp313-cp313-musllinux_1_2_aarch64.whl", hash = "sha256:e3143e4451880bed956e706a3220b4e5cf6172ef05fcc397f6f36a550b1dd868", size = 15503213, upload-time = "2025-05-17T21:39:45.865Z" },
    { url = "https://files.pythonhosted.org/packages/17/0a/5cd92e352c1307640d5b6fec1b2ffb06cd0dabe7d7b8227f97933d378422/numpy-2.2.6-cp313-cp313-musllinux_1_2_x86_64.whl", hash = "sha256:b4f13750ce79751586ae2eb824ba7e1e8dba64784086c98cdbbcc6a42112ce0d", size = 18316632, upload-time = "2025-05-17T21:40:13.331Z" },
    { url = "https://files.pythonhosted.org/packages/f0/3b/5cba2b1d88760ef86596ad0f3d484b1cbff7c115ae2429678465057c5155/numpy-2.2.6-cp313-cp313-win32.whl", hash = "sha256:5beb72339d9d4fa36522fc63802f469b13cdbe4fdab4a288f0c441b74272ebfd", size = 6244532, upload-time = "2025-05-17T21:43:46.099Z" },
    { url = "https://files.pythonhosted.org/packages/cb/3b/d58c12eafcb298d4e6d0d40216866ab15f59e55d148a5658bb3132311fcf/numpy-2.2.6-cp313-cp313-win_amd64.whl", hash = "sha256:b0544343a702fa80c95ad5d3d608ea3599dd54d4632df855e4c8d24eb6ecfa1c", size = 12610885, upload-time = "2025-05-17T21:44:05.145Z" },
    { url = "https://files.pythonhosted.org/packages/6b/9e/4bf918b818e516322db999ac25d00c75788ddfd2d2ade4fa66f1f38097e1/numpy-2.2.6-cp313-cp313t-macosx_10_13_x86_64.whl", hash = "sha256:0bca768cd85ae743b2affdc762d617eddf3bcf8724435498a1e80132d04879e6", size = 20963467, upload-time = "2025-05-17T21:40:44Z" },
    { url = "https://files.pythonhosted.org/packages/61/66/d2de6b291507517ff2e438e13ff7b1e2cdbdb7cb40b3ed475377aece69f9/numpy-2.2.6-cp313-cp313t-macosx_11_0_arm64.whl", hash = "sha256:fc0c5673685c508a142ca65209b4e79ed6740a4ed6b2267dbba90f34b0b3cfda", size = 14225144, upload-time = "2025-05-17T21:41:05.695Z" },
    { url = "https://files.pythonhosted.org/packages/e4/25/480387655407ead912e28ba3a820bc69af9adf13bcbe40b299d454ec011f/numpy-2.2.6-cp313-cp313t-macosx_14_0_arm64.whl", hash = "sha256:5bd4fc3ac8926b3819797a7c0e2631eb889b4118a9898c84f585a54d475b7e40", size = 5200217, upload-time = "2025-05-17T21:41:15.903Z" },
    { url = "https://files.pythonhosted.org/packages/aa/4a/6e313b5108f53dcbf3aca0c0f3e9c92f4c10ce57a0a721851f9785872895/numpy-2.2.6-cp313-cp313t-macosx_14_0_x86_64.whl", hash = "sha256:fee4236c876c4e8369388054d02d0e9bb84821feb1a64dd59e137e6511a551f8", size = 6712014, upload-time = "2025-05-17T21:41:27.321Z" },
    { url = "https://files.pythonhosted.org/packages/b7/30/172c2d5c4be71fdf476e9de553443cf8e25feddbe185e0bd88b096915bcc/numpy-2.2.6-cp313-cp313t-manylinux_2_17_aarch64.manylinux2014_aarch64.whl", hash = "sha256:e1dda9c7e08dc141e0247a5b8f49cf05984955246a327d4c48bda16821947b2f", size = 14077935, upload-time = "2025-05-17T21:41:49.738Z" },
    { url = "https://files.pythonhosted.org/packages/12/fb/9e743f8d4e4d3c710902cf87af3512082ae3d43b945d5d16563f26ec251d/numpy-2.2.6-cp313-cp313t-manylinux_2_17_x86_64.manylinux2014_x86_64.whl", hash = "sha256:f447e6acb680fd307f40d3da4852208af94afdfab89cf850986c3ca00562f4fa", size = 16600122, upload-time = "2025-05-17T21:42:14.046Z" },
    { url = "https://files.pythonhosted.org/packages/12/75/ee20da0e58d3a66f204f38916757e01e33a9737d0b22373b3eb5a27358f9/numpy-2.2.6-cp313-cp313t-musllinux_1_2_aarch64.whl", hash = "sha256:389d771b1623ec92636b0786bc4ae56abafad4a4c513d36a55dce14bd9ce8571", size = 15586143, upload-time = "2025-05-17T21:42:37.464Z" },
    { url = "https://files.pythonhosted.org/packages/76/95/bef5b37f29fc5e739947e9ce5179ad402875633308504a52d188302319c8/numpy-2.2.6-cp313-cp313t-musllinux_1_2_x86_64.whl", hash = "sha256:8e9ace4a37db23421249ed236fdcdd457d671e25146786dfc96835cd951aa7c1", size = 18385260, upload-time = "2025-05-17T21:43:05.189Z" },
    { url = "https://files.pythonhosted.org/packages/09/04/f2f83279d287407cf36a7a8053a5abe7be3622a4363337338f2585e4afda/numpy-2.2.6-cp313-cp313t-win32.whl", hash = "sha256:038613e9fb8c72b0a41f025a7e4c3f0b7a1b5d768ece4796b674c8f3fe13efff", size = 6377225, upload-time = "2025-05-17T21:43:16.254Z" },
    { url = "https://files.pythonhosted.org/packages/67/0e/35082d13c09c02c011cf21570543d202ad929d961c02a147493cb0c2bdf5/numpy-2.2.6-cp313-cp313t-win_amd64.whl", hash = "sha256:6031dd6dfecc0cf9f668681a37648373bddd6421fff6c66ec1624eed0180ee06", size = 12771374, upload-time = "2025-05-17T21:43:35.479Z" },
    { url = "https://files.pythonhosted.org/packages/9e/3b/d94a75f4dbf1ef5d321523ecac21ef23a3cd2ac8b78ae2aac40873590229/numpy-2.2.6-pp310-pypy310_pp73-macosx_10_15_x86_64.whl", hash = "sha256:0b605b275d7bd0c640cad4e5d30fa701a8d59302e127e5f79138ad62762c3e3d", size = 21040391, upload-time = "2025-05-17T21:44:35.948Z" },
    { url = "https://files.pythonhosted.org/packages/17/f4/09b2fa1b58f0fb4f7c7963a1649c64c4d315752240377ed74d9cd878f7b5/numpy-2.2.6-pp310-pypy310_pp73-macosx_14_0_x86_64.whl", hash = "sha256:7befc596a7dc9da8a337f79802ee8adb30a552a94f792b9c9d18c840055907db", size = 6786754, upload-time = "2025-05-17T21:44:47.446Z" },
    { url = "https://files.pythonhosted.org/packages/af/30/feba75f143bdc868a1cc3f44ccfa6c4b9ec522b36458e738cd00f67b573f/numpy-2.2.6-pp310-pypy310_pp73-manylinux_2_17_x86_64.manylinux2014_x86_64.whl", hash = "sha256:ce47521a4754c8f4593837384bd3424880629f718d87c5d44f8ed763edd63543", size = 16643476, upload-time = "2025-05-17T21:45:11.871Z" },
    { url = "https://files.pythonhosted.org/packages/37/48/ac2a9584402fb6c0cd5b5d1a91dcf176b15760130dd386bbafdbfe3640bf/numpy-2.2.6-pp310-pypy310_pp73-win_amd64.whl", hash = "sha256:d042d24c90c41b54fd506da306759e06e568864df8ec17ccc17e9e884634fd00", size = 12812666, upload-time = "2025-05-17T21:45:31.426Z" },
]

[[package]]
name = "numpy"
version = "2.3.3"
source = { registry = "https://pypi.org/simple" }
resolution-markers = [
    "python_full_version >= '3.11'",
]
sdist = { url = "https://files.pythonhosted.org/packages/d0/19/95b3d357407220ed24c139018d2518fab0a61a948e68286a25f1a4d049ff/numpy-2.3.3.tar.gz", hash = "sha256:ddc7c39727ba62b80dfdbedf400d1c10ddfa8eefbd7ec8dcb118be8b56d31029", size = 20576648, upload-time = "2025-09-09T16:54:12.543Z" }
wheels = [
    { url = "https://files.pythonhosted.org/packages/7a/45/e80d203ef6b267aa29b22714fb558930b27960a0c5ce3c19c999232bb3eb/numpy-2.3.3-cp311-cp311-macosx_10_9_x86_64.whl", hash = "sha256:0ffc4f5caba7dfcbe944ed674b7eef683c7e94874046454bb79ed7ee0236f59d", size = 21259253, upload-time = "2025-09-09T15:56:02.094Z" },
    { url = "https://files.pythonhosted.org/packages/52/18/cf2c648fccf339e59302e00e5f2bc87725a3ce1992f30f3f78c9044d7c43/numpy-2.3.3-cp311-cp311-macosx_11_0_arm64.whl", hash = "sha256:e7e946c7170858a0295f79a60214424caac2ffdb0063d4d79cb681f9aa0aa569", size = 14450980, upload-time = "2025-09-09T15:56:05.926Z" },
    { url = "https://files.pythonhosted.org/packages/93/fb/9af1082bec870188c42a1c239839915b74a5099c392389ff04215dcee812/numpy-2.3.3-cp311-cp311-macosx_14_0_arm64.whl", hash = "sha256:cd4260f64bc794c3390a63bf0728220dd1a68170c169088a1e0dfa2fde1be12f", size = 5379709, upload-time = "2025-09-09T15:56:07.95Z" },
    { url = "https://files.pythonhosted.org/packages/75/0f/bfd7abca52bcbf9a4a65abc83fe18ef01ccdeb37bfb28bbd6ad613447c79/numpy-2.3.3-cp311-cp311-macosx_14_0_x86_64.whl", hash = "sha256:f0ddb4b96a87b6728df9362135e764eac3cfa674499943ebc44ce96c478ab125", size = 6913923, upload-time = "2025-09-09T15:56:09.443Z" },
    { url = "https://files.pythonhosted.org/packages/79/55/d69adad255e87ab7afda1caf93ca997859092afeb697703e2f010f7c2e55/numpy-2.3.3-cp311-cp311-manylinux_2_27_aarch64.manylinux_2_28_aarch64.whl", hash = "sha256:afd07d377f478344ec6ca2b8d4ca08ae8bd44706763d1efb56397de606393f48", size = 14589591, upload-time = "2025-09-09T15:56:11.234Z" },
    { url = "https://files.pythonhosted.org/packages/10/a2/010b0e27ddeacab7839957d7a8f00e91206e0c2c47abbb5f35a2630e5387/numpy-2.3.3-cp311-cp311-manylinux_2_27_x86_64.manylinux_2_28_x86_64.whl", hash = "sha256:bc92a5dedcc53857249ca51ef29f5e5f2f8c513e22cfb90faeb20343b8c6f7a6", size = 16938714, upload-time = "2025-09-09T15:56:14.637Z" },
    { url = "https://files.pythonhosted.org/packages/1c/6b/12ce8ede632c7126eb2762b9e15e18e204b81725b81f35176eac14dc5b82/numpy-2.3.3-cp311-cp311-musllinux_1_2_aarch64.whl", hash = "sha256:7af05ed4dc19f308e1d9fc759f36f21921eb7bbfc82843eeec6b2a2863a0aefa", size = 16370592, upload-time = "2025-09-09T15:56:17.285Z" },
    { url = "https://files.pythonhosted.org/packages/b4/35/aba8568b2593067bb6a8fe4c52babb23b4c3b9c80e1b49dff03a09925e4a/numpy-2.3.3-cp311-cp311-musllinux_1_2_x86_64.whl", hash = "sha256:433bf137e338677cebdd5beac0199ac84712ad9d630b74eceeb759eaa45ddf30", size = 18884474, upload-time = "2025-09-09T15:56:20.943Z" },
    { url = "https://files.pythonhosted.org/packages/45/fa/7f43ba10c77575e8be7b0138d107e4f44ca4a1ef322cd16980ea3e8b8222/numpy-2.3.3-cp311-cp311-win32.whl", hash = "sha256:eb63d443d7b4ffd1e873f8155260d7f58e7e4b095961b01c91062935c2491e57", size = 6599794, upload-time = "2025-09-09T15:56:23.258Z" },
    { url = "https://files.pythonhosted.org/packages/0a/a2/a4f78cb2241fe5664a22a10332f2be886dcdea8784c9f6a01c272da9b426/numpy-2.3.3-cp311-cp311-win_amd64.whl", hash = "sha256:ec9d249840f6a565f58d8f913bccac2444235025bbb13e9a4681783572ee3caa", size = 13088104, upload-time = "2025-09-09T15:56:25.476Z" },
    { url = "https://files.pythonhosted.org/packages/79/64/e424e975adbd38282ebcd4891661965b78783de893b381cbc4832fb9beb2/numpy-2.3.3-cp311-cp311-win_arm64.whl", hash = "sha256:74c2a948d02f88c11a3c075d9733f1ae67d97c6bdb97f2bb542f980458b257e7", size = 10460772, upload-time = "2025-09-09T15:56:27.679Z" },
    { url = "https://files.pythonhosted.org/packages/51/5d/bb7fc075b762c96329147799e1bcc9176ab07ca6375ea976c475482ad5b3/numpy-2.3.3-cp312-cp312-macosx_10_13_x86_64.whl", hash = "sha256:cfdd09f9c84a1a934cde1eec2267f0a43a7cd44b2cca4ff95b7c0d14d144b0bf", size = 20957014, upload-time = "2025-09-09T15:56:29.966Z" },
    { url = "https://files.pythonhosted.org/packages/6b/0e/c6211bb92af26517acd52125a237a92afe9c3124c6a68d3b9f81b62a0568/numpy-2.3.3-cp312-cp312-macosx_11_0_arm64.whl", hash = "sha256:cb32e3cf0f762aee47ad1ddc6672988f7f27045b0783c887190545baba73aa25", size = 14185220, upload-time = "2025-09-09T15:56:32.175Z" },
    { url = "https://files.pythonhosted.org/packages/22/f2/07bb754eb2ede9073f4054f7c0286b0d9d2e23982e090a80d478b26d35ca/numpy-2.3.3-cp312-cp312-macosx_14_0_arm64.whl", hash = "sha256:396b254daeb0a57b1fe0ecb5e3cff6fa79a380fa97c8f7781a6d08cd429418fe", size = 5113918, upload-time = "2025-09-09T15:56:34.175Z" },
    { url = "https://files.pythonhosted.org/packages/81/0a/afa51697e9fb74642f231ea36aca80fa17c8fb89f7a82abd5174023c3960/numpy-2.3.3-cp312-cp312-macosx_14_0_x86_64.whl", hash = "sha256:067e3d7159a5d8f8a0b46ee11148fc35ca9b21f61e3c49fbd0a027450e65a33b", size = 6647922, upload-time = "2025-09-09T15:56:36.149Z" },
    { url = "https://files.pythonhosted.org/packages/5d/f5/122d9cdb3f51c520d150fef6e87df9279e33d19a9611a87c0d2cf78a89f4/numpy-2.3.3-cp312-cp312-manylinux_2_27_aarch64.manylinux_2_28_aarch64.whl", hash = "sha256:1c02d0629d25d426585fb2e45a66154081b9fa677bc92a881ff1d216bc9919a8", size = 14281991, upload-time = "2025-09-09T15:56:40.548Z" },
    { url = "https://files.pythonhosted.org/packages/51/64/7de3c91e821a2debf77c92962ea3fe6ac2bc45d0778c1cbe15d4fce2fd94/numpy-2.3.3-cp312-cp312-manylinux_2_27_x86_64.manylinux_2_28_x86_64.whl", hash = "sha256:d9192da52b9745f7f0766531dcfa978b7763916f158bb63bdb8a1eca0068ab20", size = 16641643, upload-time = "2025-09-09T15:56:43.343Z" },
    { url = "https://files.pythonhosted.org/packages/30/e4/961a5fa681502cd0d68907818b69f67542695b74e3ceaa513918103b7e80/numpy-2.3.3-cp312-cp312-musllinux_1_2_aarch64.whl", hash = "sha256:cd7de500a5b66319db419dc3c345244404a164beae0d0937283b907d8152e6ea", size = 16056787, upload-time = "2025-09-09T15:56:46.141Z" },
    { url = "https://files.pythonhosted.org/packages/99/26/92c912b966e47fbbdf2ad556cb17e3a3088e2e1292b9833be1dfa5361a1a/numpy-2.3.3-cp312-cp312-musllinux_1_2_x86_64.whl", hash = "sha256:93d4962d8f82af58f0b2eb85daaf1b3ca23fe0a85d0be8f1f2b7bb46034e56d7", size = 18579598, upload-time = "2025-09-09T15:56:49.844Z" },
    { url = "https://files.pythonhosted.org/packages/17/b6/fc8f82cb3520768718834f310c37d96380d9dc61bfdaf05fe5c0b7653e01/numpy-2.3.3-cp312-cp312-win32.whl", hash = "sha256:5534ed6b92f9b7dca6c0a19d6df12d41c68b991cef051d108f6dbff3babc4ebf", size = 6320800, upload-time = "2025-09-09T15:56:52.499Z" },
    { url = "https://files.pythonhosted.org/packages/32/ee/de999f2625b80d043d6d2d628c07d0d5555a677a3cf78fdf868d409b8766/numpy-2.3.3-cp312-cp312-win_amd64.whl", hash = "sha256:497d7cad08e7092dba36e3d296fe4c97708c93daf26643a1ae4b03f6294d30eb", size = 12786615, upload-time = "2025-09-09T15:56:54.422Z" },
    { url = "https://files.pythonhosted.org/packages/49/6e/b479032f8a43559c383acb20816644f5f91c88f633d9271ee84f3b3a996c/numpy-2.3.3-cp312-cp312-win_arm64.whl", hash = "sha256:ca0309a18d4dfea6fc6262a66d06c26cfe4640c3926ceec90e57791a82b6eee5", size = 10195936, upload-time = "2025-09-09T15:56:56.541Z" },
    { url = "https://files.pythonhosted.org/packages/7d/b9/984c2b1ee61a8b803bf63582b4ac4242cf76e2dbd663efeafcb620cc0ccb/numpy-2.3.3-cp313-cp313-macosx_10_13_x86_64.whl", hash = "sha256:f5415fb78995644253370985342cd03572ef8620b934da27d77377a2285955bf", size = 20949588, upload-time = "2025-09-09T15:56:59.087Z" },
    { url = "https://files.pythonhosted.org/packages/a6/e4/07970e3bed0b1384d22af1e9912527ecbeb47d3b26e9b6a3bced068b3bea/numpy-2.3.3-cp313-cp313-macosx_11_0_arm64.whl", hash = "sha256:d00de139a3324e26ed5b95870ce63be7ec7352171bc69a4cf1f157a48e3eb6b7", size = 14177802, upload-time = "2025-09-09T15:57:01.73Z" },
    { url = "https://files.pythonhosted.org/packages/35/c7/477a83887f9de61f1203bad89cf208b7c19cc9fef0cebef65d5a1a0619f2/numpy-2.3.3-cp313-cp313-macosx_14_0_arm64.whl", hash = "sha256:9dc13c6a5829610cc07422bc74d3ac083bd8323f14e2827d992f9e52e22cd6a6", size = 5106537, upload-time = "2025-09-09T15:57:03.765Z" },
    { url = "https://files.pythonhosted.org/packages/52/47/93b953bd5866a6f6986344d045a207d3f1cfbad99db29f534ea9cee5108c/numpy-2.3.3-cp313-cp313-macosx_14_0_x86_64.whl", hash = "sha256:d79715d95f1894771eb4e60fb23f065663b2298f7d22945d66877aadf33d00c7", size = 6640743, upload-time = "2025-09-09T15:57:07.921Z" },
    { url = "https://files.pythonhosted.org/packages/23/83/377f84aaeb800b64c0ef4de58b08769e782edcefa4fea712910b6f0afd3c/numpy-2.3.3-cp313-cp313-manylinux_2_27_aarch64.manylinux_2_28_aarch64.whl", hash = "sha256:952cfd0748514ea7c3afc729a0fc639e61655ce4c55ab9acfab14bda4f402b4c", size = 14278881, upload-time = "2025-09-09T15:57:11.349Z" },
    { url = "https://files.pythonhosted.org/packages/9a/a5/bf3db6e66c4b160d6ea10b534c381a1955dfab34cb1017ea93aa33c70ed3/numpy-2.3.3-cp313-cp313-manylinux_2_27_x86_64.manylinux_2_28_x86_64.whl", hash = "sha256:5b83648633d46f77039c29078751f80da65aa64d5622a3cd62aaef9d835b6c93", size = 16636301, upload-time = "2025-09-09T15:57:14.245Z" },
    { url = "https://files.pythonhosted.org/packages/a2/59/1287924242eb4fa3f9b3a2c30400f2e17eb2707020d1c5e3086fe7330717/numpy-2.3.3-cp313-cp313-musllinux_1_2_aarch64.whl", hash = "sha256:b001bae8cea1c7dfdb2ae2b017ed0a6f2102d7a70059df1e338e307a4c78a8ae", size = 16053645, upload-time = "2025-09-09T15:57:16.534Z" },
    { url = "https://files.pythonhosted.org/packages/e6/93/b3d47ed882027c35e94ac2320c37e452a549f582a5e801f2d34b56973c97/numpy-2.3.3-cp313-cp313-musllinux_1_2_x86_64.whl", hash = "sha256:8e9aced64054739037d42fb84c54dd38b81ee238816c948c8f3ed134665dcd86", size = 18578179, upload-time = "2025-09-09T15:57:18.883Z" },
    { url = "https://files.pythonhosted.org/packages/20/d9/487a2bccbf7cc9d4bfc5f0f197761a5ef27ba870f1e3bbb9afc4bbe3fcc2/numpy-2.3.3-cp313-cp313-win32.whl", hash = "sha256:9591e1221db3f37751e6442850429b3aabf7026d3b05542d102944ca7f00c8a8", size = 6312250, upload-time = "2025-09-09T15:57:21.296Z" },
    { url = "https://files.pythonhosted.org/packages/1b/b5/263ebbbbcede85028f30047eab3d58028d7ebe389d6493fc95ae66c636ab/numpy-2.3.3-cp313-cp313-win_amd64.whl", hash = "sha256:f0dadeb302887f07431910f67a14d57209ed91130be0adea2f9793f1a4f817cf", size = 12783269, upload-time = "2025-09-09T15:57:23.034Z" },
    { url = "https://files.pythonhosted.org/packages/fa/75/67b8ca554bbeaaeb3fac2e8bce46967a5a06544c9108ec0cf5cece559b6c/numpy-2.3.3-cp313-cp313-win_arm64.whl", hash = "sha256:3c7cf302ac6e0b76a64c4aecf1a09e51abd9b01fc7feee80f6c43e3ab1b1dbc5", size = 10195314, upload-time = "2025-09-09T15:57:25.045Z" },
    { url = "https://files.pythonhosted.org/packages/11/d0/0d1ddec56b162042ddfafeeb293bac672de9b0cfd688383590090963720a/numpy-2.3.3-cp313-cp313t-macosx_10_13_x86_64.whl", hash = "sha256:eda59e44957d272846bb407aad19f89dc6f58fecf3504bd144f4c5cf81a7eacc", size = 21048025, upload-time = "2025-09-09T15:57:27.257Z" },
    { url = "https://files.pythonhosted.org/packages/36/9e/1996ca6b6d00415b6acbdd3c42f7f03ea256e2c3f158f80bd7436a8a19f3/numpy-2.3.3-cp313-cp313t-macosx_11_0_arm64.whl", hash = "sha256:823d04112bc85ef5c4fda73ba24e6096c8f869931405a80aa8b0e604510a26bc", size = 14301053, upload-time = "2025-09-09T15:57:30.077Z" },
    { url = "https://files.pythonhosted.org/packages/05/24/43da09aa764c68694b76e84b3d3f0c44cb7c18cdc1ba80e48b0ac1d2cd39/numpy-2.3.3-cp313-cp313t-macosx_14_0_arm64.whl", hash = "sha256:40051003e03db4041aa325da2a0971ba41cf65714e65d296397cc0e32de6018b", size = 5229444, upload-time = "2025-09-09T15:57:32.733Z" },
    { url = "https://files.pythonhosted.org/packages/bc/14/50ffb0f22f7218ef8af28dd089f79f68289a7a05a208db9a2c5dcbe123c1/numpy-2.3.3-cp313-cp313t-macosx_14_0_x86_64.whl", hash = "sha256:6ee9086235dd6ab7ae75aba5662f582a81ced49f0f1c6de4260a78d8f2d91a19", size = 6738039, upload-time = "2025-09-09T15:57:34.328Z" },
    { url = "https://files.pythonhosted.org/packages/55/52/af46ac0795e09657d45a7f4db961917314377edecf66db0e39fa7ab5c3d3/numpy-2.3.3-cp313-cp313t-manylinux_2_27_aarch64.manylinux_2_28_aarch64.whl", hash = "sha256:94fcaa68757c3e2e668ddadeaa86ab05499a70725811e582b6a9858dd472fb30", size = 14352314, upload-time = "2025-09-09T15:57:36.255Z" },
    { url = "https://files.pythonhosted.org/packages/a7/b1/dc226b4c90eb9f07a3fff95c2f0db3268e2e54e5cce97c4ac91518aee71b/numpy-2.3.3-cp313-cp313t-manylinux_2_27_x86_64.manylinux_2_28_x86_64.whl", hash = "sha256:da1a74b90e7483d6ce5244053399a614b1d6b7bc30a60d2f570e5071f8959d3e", size = 16701722, upload-time = "2025-09-09T15:57:38.622Z" },
    { url = "https://files.pythonhosted.org/packages/9d/9d/9d8d358f2eb5eced14dba99f110d83b5cd9a4460895230f3b396ad19a323/numpy-2.3.3-cp313-cp313t-musllinux_1_2_aarch64.whl", hash = "sha256:2990adf06d1ecee3b3dcbb4977dfab6e9f09807598d647f04d385d29e7a3c3d3", size = 16132755, upload-time = "2025-09-09T15:57:41.16Z" },
    { url = "https://files.pythonhosted.org/packages/b6/27/b3922660c45513f9377b3fb42240bec63f203c71416093476ec9aa0719dc/numpy-2.3.3-cp313-cp313t-musllinux_1_2_x86_64.whl", hash = "sha256:ed635ff692483b8e3f0fcaa8e7eb8a75ee71aa6d975388224f70821421800cea", size = 18651560, upload-time = "2025-09-09T15:57:43.459Z" },
    { url = "https://files.pythonhosted.org/packages/5b/8e/3ab61a730bdbbc201bb245a71102aa609f0008b9ed15255500a99cd7f780/numpy-2.3.3-cp313-cp313t-win32.whl", hash = "sha256:a333b4ed33d8dc2b373cc955ca57babc00cd6f9009991d9edc5ddbc1bac36bcd", size = 6442776, upload-time = "2025-09-09T15:57:45.793Z" },
    { url = "https://files.pythonhosted.org/packages/1c/3a/e22b766b11f6030dc2decdeff5c2fb1610768055603f9f3be88b6d192fb2/numpy-2.3.3-cp313-cp313t-win_amd64.whl", hash = "sha256:4384a169c4d8f97195980815d6fcad04933a7e1ab3b530921c3fef7a1c63426d", size = 12927281, upload-time = "2025-09-09T15:57:47.492Z" },
    { url = "https://files.pythonhosted.org/packages/7b/42/c2e2bc48c5e9b2a83423f99733950fbefd86f165b468a3d85d52b30bf782/numpy-2.3.3-cp313-cp313t-win_arm64.whl", hash = "sha256:75370986cc0bc66f4ce5110ad35aae6d182cc4ce6433c40ad151f53690130bf1", size = 10265275, upload-time = "2025-09-09T15:57:49.647Z" },
    { url = "https://files.pythonhosted.org/packages/6b/01/342ad585ad82419b99bcf7cebe99e61da6bedb89e213c5fd71acc467faee/numpy-2.3.3-cp314-cp314-macosx_10_13_x86_64.whl", hash = "sha256:cd052f1fa6a78dee696b58a914b7229ecfa41f0a6d96dc663c1220a55e137593", size = 20951527, upload-time = "2025-09-09T15:57:52.006Z" },
    { url = "https://files.pythonhosted.org/packages/ef/d8/204e0d73fc1b7a9ee80ab1fe1983dd33a4d64a4e30a05364b0208e9a241a/numpy-2.3.3-cp314-cp314-macosx_11_0_arm64.whl", hash = "sha256:414a97499480067d305fcac9716c29cf4d0d76db6ebf0bf3cbce666677f12652", size = 14186159, upload-time = "2025-09-09T15:57:54.407Z" },
    { url = "https://files.pythonhosted.org/packages/22/af/f11c916d08f3a18fb8ba81ab72b5b74a6e42ead4c2846d270eb19845bf74/numpy-2.3.3-cp314-cp314-macosx_14_0_arm64.whl", hash = "sha256:50a5fe69f135f88a2be9b6ca0481a68a136f6febe1916e4920e12f1a34e708a7", size = 5114624, upload-time = "2025-09-09T15:57:56.5Z" },
    { url = "https://files.pythonhosted.org/packages/fb/11/0ed919c8381ac9d2ffacd63fd1f0c34d27e99cab650f0eb6f110e6ae4858/numpy-2.3.3-cp314-cp314-macosx_14_0_x86_64.whl", hash = "sha256:b912f2ed2b67a129e6a601e9d93d4fa37bef67e54cac442a2f588a54afe5c67a", size = 6642627, upload-time = "2025-09-09T15:57:58.206Z" },
    { url = "https://files.pythonhosted.org/packages/ee/83/deb5f77cb0f7ba6cb52b91ed388b47f8f3c2e9930d4665c600408d9b90b9/numpy-2.3.3-cp314-cp314-manylinux_2_27_aarch64.manylinux_2_28_aarch64.whl", hash = "sha256:9e318ee0596d76d4cb3d78535dc005fa60e5ea348cd131a51e99d0bdbe0b54fe", size = 14296926, upload-time = "2025-09-09T15:58:00.035Z" },
    { url = "https://files.pythonhosted.org/packages/77/cc/70e59dcb84f2b005d4f306310ff0a892518cc0c8000a33d0e6faf7ca8d80/numpy-2.3.3-cp314-cp314-manylinux_2_27_x86_64.manylinux_2_28_x86_64.whl", hash = "sha256:ce020080e4a52426202bdb6f7691c65bb55e49f261f31a8f506c9f6bc7450421", size = 16638958, upload-time = "2025-09-09T15:58:02.738Z" },
    { url = "https://files.pythonhosted.org/packages/b6/5a/b2ab6c18b4257e099587d5b7f903317bd7115333ad8d4ec4874278eafa61/numpy-2.3.3-cp314-cp314-musllinux_1_2_aarch64.whl", hash = "sha256:e6687dc183aa55dae4a705b35f9c0f8cb178bcaa2f029b241ac5356221d5c021", size = 16071920, upload-time = "2025-09-09T15:58:05.029Z" },
    { url = "https://files.pythonhosted.org/packages/b8/f1/8b3fdc44324a259298520dd82147ff648979bed085feeacc1250ef1656c0/numpy-2.3.3-cp314-cp314-musllinux_1_2_x86_64.whl", hash = "sha256:d8f3b1080782469fdc1718c4ed1d22549b5fb12af0d57d35e992158a772a37cf", size = 18577076, upload-time = "2025-09-09T15:58:07.745Z" },
    { url = "https://files.pythonhosted.org/packages/f0/a1/b87a284fb15a42e9274e7fcea0dad259d12ddbf07c1595b26883151ca3b4/numpy-2.3.3-cp314-cp314-win32.whl", hash = "sha256:cb248499b0bc3be66ebd6578b83e5acacf1d6cb2a77f2248ce0e40fbec5a76d0", size = 6366952, upload-time = "2025-09-09T15:58:10.096Z" },
    { url = "https://files.pythonhosted.org/packages/70/5f/1816f4d08f3b8f66576d8433a66f8fa35a5acfb3bbd0bf6c31183b003f3d/numpy-2.3.3-cp314-cp314-win_amd64.whl", hash = "sha256:691808c2b26b0f002a032c73255d0bd89751425f379f7bcd22d140db593a96e8", size = 12919322, upload-time = "2025-09-09T15:58:12.138Z" },
    { url = "https://files.pythonhosted.org/packages/8c/de/072420342e46a8ea41c324a555fa90fcc11637583fb8df722936aed1736d/numpy-2.3.3-cp314-cp314-win_arm64.whl", hash = "sha256:9ad12e976ca7b10f1774b03615a2a4bab8addce37ecc77394d8e986927dc0dfe", size = 10478630, upload-time = "2025-09-09T15:58:14.64Z" },
    { url = "https://files.pythonhosted.org/packages/d5/df/ee2f1c0a9de7347f14da5dd3cd3c3b034d1b8607ccb6883d7dd5c035d631/numpy-2.3.3-cp314-cp314t-macosx_10_13_x86_64.whl", hash = "sha256:9cc48e09feb11e1db00b320e9d30a4151f7369afb96bd0e48d942d09da3a0d00", size = 21047987, upload-time = "2025-09-09T15:58:16.889Z" },
    { url = "https://files.pythonhosted.org/packages/d6/92/9453bdc5a4e9e69cf4358463f25e8260e2ffc126d52e10038b9077815989/numpy-2.3.3-cp314-cp314t-macosx_11_0_arm64.whl", hash = "sha256:901bf6123879b7f251d3631967fd574690734236075082078e0571977c6a8e6a", size = 14301076, upload-time = "2025-09-09T15:58:20.343Z" },
    { url = "https://files.pythonhosted.org/packages/13/77/1447b9eb500f028bb44253105bd67534af60499588a5149a94f18f2ca917/numpy-2.3.3-cp314-cp314t-macosx_14_0_arm64.whl", hash = "sha256:7f025652034199c301049296b59fa7d52c7e625017cae4c75d8662e377bf487d", size = 5229491, upload-time = "2025-09-09T15:58:22.481Z" },
    { url = "https://files.pythonhosted.org/packages/3d/f9/d72221b6ca205f9736cb4b2ce3b002f6e45cd67cd6a6d1c8af11a2f0b649/numpy-2.3.3-cp314-cp314t-macosx_14_0_x86_64.whl", hash = "sha256:533ca5f6d325c80b6007d4d7fb1984c303553534191024ec6a524a4c92a5935a", size = 6737913, upload-time = "2025-09-09T15:58:24.569Z" },
    { url = "https://files.pythonhosted.org/packages/3c/5f/d12834711962ad9c46af72f79bb31e73e416ee49d17f4c797f72c96b6ca5/numpy-2.3.3-cp314-cp314t-manylinux_2_27_aarch64.manylinux_2_28_aarch64.whl", hash = "sha256:0edd58682a399824633b66885d699d7de982800053acf20be1eaa46d92009c54", size = 14352811, upload-time = "2025-09-09T15:58:26.416Z" },
    { url = "https://files.pythonhosted.org/packages/a1/0d/fdbec6629d97fd1bebed56cd742884e4eead593611bbe1abc3eb40d304b2/numpy-2.3.3-cp314-cp314t-manylinux_2_27_x86_64.manylinux_2_28_x86_64.whl", hash = "sha256:367ad5d8fbec5d9296d18478804a530f1191e24ab4d75ab408346ae88045d25e", size = 16702689, upload-time = "2025-09-09T15:58:28.831Z" },
    { url = "https://files.pythonhosted.org/packages/9b/09/0a35196dc5575adde1eb97ddfbc3e1687a814f905377621d18ca9bc2b7dd/numpy-2.3.3-cp314-cp314t-musllinux_1_2_aarch64.whl", hash = "sha256:8f6ac61a217437946a1fa48d24c47c91a0c4f725237871117dea264982128097", size = 16133855, upload-time = "2025-09-09T15:58:31.349Z" },
    { url = "https://files.pythonhosted.org/packages/7a/ca/c9de3ea397d576f1b6753eaa906d4cdef1bf97589a6d9825a349b4729cc2/numpy-2.3.3-cp314-cp314t-musllinux_1_2_x86_64.whl", hash = "sha256:179a42101b845a816d464b6fe9a845dfaf308fdfc7925387195570789bb2c970", size = 18652520, upload-time = "2025-09-09T15:58:33.762Z" },
    { url = "https://files.pythonhosted.org/packages/fd/c2/e5ed830e08cd0196351db55db82f65bc0ab05da6ef2b72a836dcf1936d2f/numpy-2.3.3-cp314-cp314t-win32.whl", hash = "sha256:1250c5d3d2562ec4174bce2e3a1523041595f9b651065e4a4473f5f48a6bc8a5", size = 6515371, upload-time = "2025-09-09T15:58:36.04Z" },
    { url = "https://files.pythonhosted.org/packages/47/c7/b0f6b5b67f6788a0725f744496badbb604d226bf233ba716683ebb47b570/numpy-2.3.3-cp314-cp314t-win_amd64.whl", hash = "sha256:b37a0b2e5935409daebe82c1e42274d30d9dd355852529eab91dab8dcca7419f", size = 13112576, upload-time = "2025-09-09T15:58:37.927Z" },
    { url = "https://files.pythonhosted.org/packages/06/b9/33bba5ff6fb679aa0b1f8a07e853f002a6b04b9394db3069a1270a7784ca/numpy-2.3.3-cp314-cp314t-win_arm64.whl", hash = "sha256:78c9f6560dc7e6b3990e32df7ea1a50bbd0e2a111e05209963f5ddcab7073b0b", size = 10545953, upload-time = "2025-09-09T15:58:40.576Z" },
    { url = "https://files.pythonhosted.org/packages/b8/f2/7e0a37cfced2644c9563c529f29fa28acbd0960dde32ece683aafa6f4949/numpy-2.3.3-pp311-pypy311_pp73-macosx_10_15_x86_64.whl", hash = "sha256:1e02c7159791cd481e1e6d5ddd766b62a4d5acf8df4d4d1afe35ee9c5c33a41e", size = 21131019, upload-time = "2025-09-09T15:58:42.838Z" },
    { url = "https://files.pythonhosted.org/packages/1a/7e/3291f505297ed63831135a6cc0f474da0c868a1f31b0dd9a9f03a7a0d2ed/numpy-2.3.3-pp311-pypy311_pp73-macosx_11_0_arm64.whl", hash = "sha256:dca2d0fc80b3893ae72197b39f69d55a3cd8b17ea1b50aa4c62de82419936150", size = 14376288, upload-time = "2025-09-09T15:58:45.425Z" },
    { url = "https://files.pythonhosted.org/packages/bf/4b/ae02e985bdeee73d7b5abdefeb98aef1207e96d4c0621ee0cf228ddfac3c/numpy-2.3.3-pp311-pypy311_pp73-macosx_14_0_arm64.whl", hash = "sha256:99683cbe0658f8271b333a1b1b4bb3173750ad59c0c61f5bbdc5b318918fffe3", size = 5305425, upload-time = "2025-09-09T15:58:48.6Z" },
    { url = "https://files.pythonhosted.org/packages/8b/eb/9df215d6d7250db32007941500dc51c48190be25f2401d5b2b564e467247/numpy-2.3.3-pp311-pypy311_pp73-macosx_14_0_x86_64.whl", hash = "sha256:d9d537a39cc9de668e5cd0e25affb17aec17b577c6b3ae8a3d866b479fbe88d0", size = 6819053, upload-time = "2025-09-09T15:58:50.401Z" },
    { url = "https://files.pythonhosted.org/packages/57/62/208293d7d6b2a8998a4a1f23ac758648c3c32182d4ce4346062018362e29/numpy-2.3.3-pp311-pypy311_pp73-manylinux_2_27_aarch64.manylinux_2_28_aarch64.whl", hash = "sha256:8596ba2f8af5f93b01d97563832686d20206d303024777f6dfc2e7c7c3f1850e", size = 14420354, upload-time = "2025-09-09T15:58:52.704Z" },
    { url = "https://files.pythonhosted.org/packages/ed/0c/8e86e0ff7072e14a71b4c6af63175e40d1e7e933ce9b9e9f765a95b4e0c3/numpy-2.3.3-pp311-pypy311_pp73-manylinux_2_27_x86_64.manylinux_2_28_x86_64.whl", hash = "sha256:e1ec5615b05369925bd1125f27df33f3b6c8bc10d788d5999ecd8769a1fa04db", size = 16760413, upload-time = "2025-09-09T15:58:55.027Z" },
    { url = "https://files.pythonhosted.org/packages/af/11/0cc63f9f321ccf63886ac203336777140011fb669e739da36d8db3c53b98/numpy-2.3.3-pp311-pypy311_pp73-win_amd64.whl", hash = "sha256:2e267c7da5bf7309670523896df97f93f6e469fb931161f483cd6882b3b1a5dc", size = 12971844, upload-time = "2025-09-09T15:58:57.359Z" },
]

[[package]]
name = "openai"
version = "2.3.0"
source = { registry = "https://pypi.org/simple" }
dependencies = [
    { name = "anyio" },
    { name = "distro" },
    { name = "httpx" },
    { name = "jiter" },
    { name = "pydantic" },
    { name = "sniffio" },
    { name = "tqdm" },
    { name = "typing-extensions" },
]
sdist = { url = "https://files.pythonhosted.org/packages/de/90/8f26554d24d63ed4f94d33c24271559863223a67e624f4d2e65ba8e48dca/openai-2.3.0.tar.gz", hash = "sha256:8d213ee5aaf91737faea2d7fc1cd608657a5367a18966372a3756ceaabfbd812", size = 589616, upload-time = "2025-10-10T01:12:50.851Z" }
wheels = [
    { url = "https://files.pythonhosted.org/packages/9c/5b/4be258ff072ed8ee15f6bfd8d5a1a4618aa4704b127c0c5959212ad177d6/openai-2.3.0-py3-none-any.whl", hash = "sha256:a7aa83be6f7b0ab2e4d4d7bcaf36e3d790874c0167380c5d0afd0ed99a86bd7b", size = 999768, upload-time = "2025-10-10T01:12:48.647Z" },
]

[[package]]
name = "packaging"
version = "25.0"
source = { registry = "https://pypi.org/simple" }
sdist = { url = "https://files.pythonhosted.org/packages/a1/d4/1fc4078c65507b51b96ca8f8c3ba19e6a61c8253c72794544580a7b6c24d/packaging-25.0.tar.gz", hash = "sha256:d443872c98d677bf60f6a1f2f8c1cb748e8fe762d2bf9d3148b5599295b0fc4f", size = 165727, upload-time = "2025-04-19T11:48:59.673Z" }
wheels = [
    { url = "https://files.pythonhosted.org/packages/20/12/38679034af332785aac8774540895e234f4d07f7545804097de4b666afd8/packaging-25.0-py3-none-any.whl", hash = "sha256:29572ef2b1f17581046b3a2227d5c611fb25ec70ca1ba8554b24b0e69331a484", size = 66469, upload-time = "2025-04-19T11:48:57.875Z" },
]

[[package]]
name = "pgvector"
version = "0.3.6"
source = { registry = "https://pypi.org/simple" }
dependencies = [
    { name = "numpy", version = "2.0.2", source = { registry = "https://pypi.org/simple" }, marker = "python_full_version < '3.10'" },
    { name = "numpy", version = "2.2.6", source = { registry = "https://pypi.org/simple" }, marker = "python_full_version == '3.10.*'" },
    { name = "numpy", version = "2.3.3", source = { registry = "https://pypi.org/simple" }, marker = "python_full_version >= '3.11'" },
]
sdist = { url = "https://files.pythonhosted.org/packages/7d/d8/fd6009cee3e03214667df488cdcf9609461d729968da94e4f95d6359d304/pgvector-0.3.6.tar.gz", hash = "sha256:31d01690e6ea26cea8a633cde5f0f55f5b246d9c8292d68efdef8c22ec994ade", size = 25421, upload-time = "2024-10-27T00:15:09.632Z" }
wheels = [
    { url = "https://files.pythonhosted.org/packages/fb/81/f457d6d361e04d061bef413749a6e1ab04d98cfeec6d8abcfe40184750f3/pgvector-0.3.6-py3-none-any.whl", hash = "sha256:f6c269b3c110ccb7496bac87202148ed18f34b390a0189c783e351062400a75a", size = 24880, upload-time = "2024-10-27T00:15:08.045Z" },
]

[[package]]
name = "pluggy"
version = "1.6.0"
source = { registry = "https://pypi.org/simple" }
sdist = { url = "https://files.pythonhosted.org/packages/f9/e2/3e91f31a7d2b083fe6ef3fa267035b518369d9511ffab804f839851d2779/pluggy-1.6.0.tar.gz", hash = "sha256:7dcc130b76258d33b90f61b658791dede3486c3e6bfb003ee5c9bfb396dd22f3", size = 69412, upload-time = "2025-05-15T12:30:07.975Z" }
wheels = [
    { url = "https://files.pythonhosted.org/packages/54/20/4d324d65cc6d9205fabedc306948156824eb9f0ee1633355a8f7ec5c66bf/pluggy-1.6.0-py3-none-any.whl", hash = "sha256:e920276dd6813095e9377c0bc5566d94c932c33b27a3e3945d8389c374dd4746", size = 20538, upload-time = "2025-05-15T12:30:06.134Z" },
]

[[package]]
name = "postgrest"
version = "2.21.1"
source = { registry = "https://pypi.org/simple" }
dependencies = [
    { name = "deprecation" },
    { name = "httpx", extra = ["http2"] },
    { name = "pydantic" },
    { name = "strenum", marker = "python_full_version < '3.11'" },
]
sdist = { url = "https://files.pythonhosted.org/packages/f0/52/26e6ba551fd98c544d93547e65a77adb76a0de258001a84d655413bcfed6/postgrest-2.21.1.tar.gz", hash = "sha256:490cd9402b1a3da28397aba0208298eca842d277ee1c213018da524c8a94bb74", size = 13436, upload-time = "2025-10-03T19:03:24.384Z" }
wheels = [
    { url = "https://files.pythonhosted.org/packages/a4/f0/0784ef3fa822f3d00263473c2113abcdd8ac4652e6bcb1f847d000d125b7/postgrest-2.21.1-py3-none-any.whl", hash = "sha256:1abeafe10ea07650eb7e28f56dd90fb8a940dd67a52468d8878d3fe86d360121", size = 21275, upload-time = "2025-10-03T19:03:22.678Z" },
]

[[package]]
name = "psycopg2-binary"
version = "2.9.10"
source = { registry = "https://pypi.org/simple" }
sdist = { url = "https://files.pythonhosted.org/packages/cb/0e/bdc8274dc0585090b4e3432267d7be4dfbfd8971c0fa59167c711105a6bf/psycopg2-binary-2.9.10.tar.gz", hash = "sha256:4b3df0e6990aa98acda57d983942eff13d824135fe2250e6522edaa782a06de2", size = 385764, upload-time = "2024-10-16T11:24:58.126Z" }
wheels = [
    { url = "https://files.pythonhosted.org/packages/7a/81/331257dbf2801cdb82105306042f7a1637cc752f65f2bb688188e0de5f0b/psycopg2_binary-2.9.10-cp310-cp310-macosx_12_0_x86_64.whl", hash = "sha256:0ea8e3d0ae83564f2fc554955d327fa081d065c8ca5cc6d2abb643e2c9c1200f", size = 3043397, upload-time = "2024-10-16T11:18:58.647Z" },
    { url = "https://files.pythonhosted.org/packages/e7/9a/7f4f2f031010bbfe6a02b4a15c01e12eb6b9b7b358ab33229f28baadbfc1/psycopg2_binary-2.9.10-cp310-cp310-macosx_14_0_arm64.whl", hash = "sha256:3e9c76f0ac6f92ecfc79516a8034a544926430f7b080ec5a0537bca389ee0906", size = 3274806, upload-time = "2024-10-16T11:19:03.935Z" },
    { url = "https://files.pythonhosted.org/packages/e5/57/8ddd4b374fa811a0b0a0f49b6abad1cde9cb34df73ea3348cc283fcd70b4/psycopg2_binary-2.9.10-cp310-cp310-manylinux_2_17_aarch64.manylinux2014_aarch64.whl", hash = "sha256:2ad26b467a405c798aaa1458ba09d7e2b6e5f96b1ce0ac15d82fd9f95dc38a92", size = 2851361, upload-time = "2024-10-16T11:19:07.277Z" },
    { url = "https://files.pythonhosted.org/packages/f9/66/d1e52c20d283f1f3a8e7e5c1e06851d432f123ef57b13043b4f9b21ffa1f/psycopg2_binary-2.9.10-cp310-cp310-manylinux_2_17_i686.manylinux2014_i686.whl", hash = "sha256:270934a475a0e4b6925b5f804e3809dd5f90f8613621d062848dd82f9cd62007", size = 3080836, upload-time = "2024-10-16T11:19:11.033Z" },
    { url = "https://files.pythonhosted.org/packages/a0/cb/592d44a9546aba78f8a1249021fe7c59d3afb8a0ba51434d6610cc3462b6/psycopg2_binary-2.9.10-cp310-cp310-manylinux_2_17_ppc64le.manylinux2014_ppc64le.whl", hash = "sha256:48b338f08d93e7be4ab2b5f1dbe69dc5e9ef07170fe1f86514422076d9c010d0", size = 3264552, upload-time = "2024-10-16T11:19:14.606Z" },
    { url = "https://files.pythonhosted.org/packages/64/33/c8548560b94b7617f203d7236d6cdf36fe1a5a3645600ada6efd79da946f/psycopg2_binary-2.9.10-cp310-cp310-manylinux_2_17_x86_64.manylinux2014_x86_64.whl", hash = "sha256:7f4152f8f76d2023aac16285576a9ecd2b11a9895373a1f10fd9db54b3ff06b4", size = 3019789, upload-time = "2024-10-16T11:19:18.889Z" },
    { url = "https://files.pythonhosted.org/packages/b0/0e/c2da0db5bea88a3be52307f88b75eec72c4de62814cbe9ee600c29c06334/psycopg2_binary-2.9.10-cp310-cp310-musllinux_1_2_aarch64.whl", hash = "sha256:32581b3020c72d7a421009ee1c6bf4a131ef5f0a968fab2e2de0c9d2bb4577f1", size = 2871776, upload-time = "2024-10-16T11:19:23.023Z" },
    { url = "https://files.pythonhosted.org/packages/15/d7/774afa1eadb787ddf41aab52d4c62785563e29949613c958955031408ae6/psycopg2_binary-2.9.10-cp310-cp310-musllinux_1_2_i686.whl", hash = "sha256:2ce3e21dc3437b1d960521eca599d57408a695a0d3c26797ea0f72e834c7ffe5", size = 2820959, upload-time = "2024-10-16T11:19:26.906Z" },
    { url = "https://files.pythonhosted.org/packages/5e/ed/440dc3f5991a8c6172a1cde44850ead0e483a375277a1aef7cfcec00af07/psycopg2_binary-2.9.10-cp310-cp310-musllinux_1_2_ppc64le.whl", hash = "sha256:e984839e75e0b60cfe75e351db53d6db750b00de45644c5d1f7ee5d1f34a1ce5", size = 2919329, upload-time = "2024-10-16T11:19:30.027Z" },
    { url = "https://files.pythonhosted.org/packages/03/be/2cc8f4282898306732d2ae7b7378ae14e8df3c1231b53579efa056aae887/psycopg2_binary-2.9.10-cp310-cp310-musllinux_1_2_x86_64.whl", hash = "sha256:3c4745a90b78e51d9ba06e2088a2fe0c693ae19cc8cb051ccda44e8df8a6eb53", size = 2957659, upload-time = "2024-10-16T11:19:32.864Z" },
    { url = "https://files.pythonhosted.org/packages/d0/12/fb8e4f485d98c570e00dad5800e9a2349cfe0f71a767c856857160d343a5/psycopg2_binary-2.9.10-cp310-cp310-win32.whl", hash = "sha256:e5720a5d25e3b99cd0dc5c8a440570469ff82659bb09431c1439b92caf184d3b", size = 1024605, upload-time = "2024-10-16T11:19:35.462Z" },
    { url = "https://files.pythonhosted.org/packages/22/4f/217cd2471ecf45d82905dd09085e049af8de6cfdc008b6663c3226dc1c98/psycopg2_binary-2.9.10-cp310-cp310-win_amd64.whl", hash = "sha256:3c18f74eb4386bf35e92ab2354a12c17e5eb4d9798e4c0ad3a00783eae7cd9f1", size = 1163817, upload-time = "2024-10-16T11:19:37.384Z" },
    { url = "https://files.pythonhosted.org/packages/9c/8f/9feb01291d0d7a0a4c6a6bab24094135c2b59c6a81943752f632c75896d6/psycopg2_binary-2.9.10-cp311-cp311-macosx_12_0_x86_64.whl", hash = "sha256:04392983d0bb89a8717772a193cfaac58871321e3ec69514e1c4e0d4957b5aff", size = 3043397, upload-time = "2024-10-16T11:19:40.033Z" },
    { url = "https://files.pythonhosted.org/packages/15/30/346e4683532011561cd9c8dfeac6a8153dd96452fee0b12666058ab7893c/psycopg2_binary-2.9.10-cp311-cp311-macosx_14_0_arm64.whl", hash = "sha256:1a6784f0ce3fec4edc64e985865c17778514325074adf5ad8f80636cd029ef7c", size = 3274806, upload-time = "2024-10-16T11:19:43.5Z" },
    { url = "https://files.pythonhosted.org/packages/66/6e/4efebe76f76aee7ec99166b6c023ff8abdc4e183f7b70913d7c047701b79/psycopg2_binary-2.9.10-cp311-cp311-manylinux_2_17_aarch64.manylinux2014_aarch64.whl", hash = "sha256:b5f86c56eeb91dc3135b3fd8a95dc7ae14c538a2f3ad77a19645cf55bab1799c", size = 2851370, upload-time = "2024-10-16T11:19:46.986Z" },
    { url = "https://files.pythonhosted.org/packages/7f/fd/ff83313f86b50f7ca089b161b8e0a22bb3c319974096093cd50680433fdb/psycopg2_binary-2.9.10-cp311-cp311-manylinux_2_17_i686.manylinux2014_i686.whl", hash = "sha256:2b3d2491d4d78b6b14f76881905c7a8a8abcf974aad4a8a0b065273a0ed7a2cb", size = 3080780, upload-time = "2024-10-16T11:19:50.242Z" },
    { url = "https://files.pythonhosted.org/packages/e6/c4/bfadd202dcda8333a7ccafdc51c541dbdfce7c2c7cda89fa2374455d795f/psycopg2_binary-2.9.10-cp311-cp311-manylinux_2_17_ppc64le.manylinux2014_ppc64le.whl", hash = "sha256:2286791ececda3a723d1910441c793be44625d86d1a4e79942751197f4d30341", size = 3264583, upload-time = "2024-10-16T11:19:54.424Z" },
    { url = "https://files.pythonhosted.org/packages/5d/f1/09f45ac25e704ac954862581f9f9ae21303cc5ded3d0b775532b407f0e90/psycopg2_binary-2.9.10-cp311-cp311-manylinux_2_17_x86_64.manylinux2014_x86_64.whl", hash = "sha256:512d29bb12608891e349af6a0cccedce51677725a921c07dba6342beaf576f9a", size = 3019831, upload-time = "2024-10-16T11:19:57.762Z" },
    { url = "https://files.pythonhosted.org/packages/9e/2e/9beaea078095cc558f215e38f647c7114987d9febfc25cb2beed7c3582a5/psycopg2_binary-2.9.10-cp311-cp311-musllinux_1_2_aarch64.whl", hash = "sha256:5a507320c58903967ef7384355a4da7ff3f28132d679aeb23572753cbf2ec10b", size = 2871822, upload-time = "2024-10-16T11:20:04.693Z" },
    { url = "https://files.pythonhosted.org/packages/01/9e/ef93c5d93f3dc9fc92786ffab39e323b9aed066ba59fdc34cf85e2722271/psycopg2_binary-2.9.10-cp311-cp311-musllinux_1_2_i686.whl", hash = "sha256:6d4fa1079cab9018f4d0bd2db307beaa612b0d13ba73b5c6304b9fe2fb441ff7", size = 2820975, upload-time = "2024-10-16T11:20:11.401Z" },
    { url = "https://files.pythonhosted.org/packages/a5/f0/049e9631e3268fe4c5a387f6fc27e267ebe199acf1bc1bc9cbde4bd6916c/psycopg2_binary-2.9.10-cp311-cp311-musllinux_1_2_ppc64le.whl", hash = "sha256:851485a42dbb0bdc1edcdabdb8557c09c9655dfa2ca0460ff210522e073e319e", size = 2919320, upload-time = "2024-10-16T11:20:17.959Z" },
    { url = "https://files.pythonhosted.org/packages/dc/9a/bcb8773b88e45fb5a5ea8339e2104d82c863a3b8558fbb2aadfe66df86b3/psycopg2_binary-2.9.10-cp311-cp311-musllinux_1_2_x86_64.whl", hash = "sha256:35958ec9e46432d9076286dda67942ed6d968b9c3a6a2fd62b48939d1d78bf68", size = 2957617, upload-time = "2024-10-16T11:20:24.711Z" },
    { url = "https://files.pythonhosted.org/packages/e2/6b/144336a9bf08a67d217b3af3246abb1d027095dab726f0687f01f43e8c03/psycopg2_binary-2.9.10-cp311-cp311-win32.whl", hash = "sha256:ecced182e935529727401b24d76634a357c71c9275b356efafd8a2a91ec07392", size = 1024618, upload-time = "2024-10-16T11:20:27.718Z" },
    { url = "https://files.pythonhosted.org/packages/61/69/3b3d7bd583c6d3cbe5100802efa5beacaacc86e37b653fc708bf3d6853b8/psycopg2_binary-2.9.10-cp311-cp311-win_amd64.whl", hash = "sha256:ee0e8c683a7ff25d23b55b11161c2663d4b099770f6085ff0a20d4505778d6b4", size = 1163816, upload-time = "2024-10-16T11:20:30.777Z" },
    { url = "https://files.pythonhosted.org/packages/49/7d/465cc9795cf76f6d329efdafca74693714556ea3891813701ac1fee87545/psycopg2_binary-2.9.10-cp312-cp312-macosx_12_0_x86_64.whl", hash = "sha256:880845dfe1f85d9d5f7c412efea7a08946a46894537e4e5d091732eb1d34d9a0", size = 3044771, upload-time = "2024-10-16T11:20:35.234Z" },
    { url = "https://files.pythonhosted.org/packages/8b/31/6d225b7b641a1a2148e3ed65e1aa74fc86ba3fee850545e27be9e1de893d/psycopg2_binary-2.9.10-cp312-cp312-macosx_14_0_arm64.whl", hash = "sha256:9440fa522a79356aaa482aa4ba500b65f28e5d0e63b801abf6aa152a29bd842a", size = 3275336, upload-time = "2024-10-16T11:20:38.742Z" },
    { url = "https://files.pythonhosted.org/packages/30/b7/a68c2b4bff1cbb1728e3ec864b2d92327c77ad52edcd27922535a8366f68/psycopg2_binary-2.9.10-cp312-cp312-manylinux_2_17_aarch64.manylinux2014_aarch64.whl", hash = "sha256:e3923c1d9870c49a2d44f795df0c889a22380d36ef92440ff618ec315757e539", size = 2851637, upload-time = "2024-10-16T11:20:42.145Z" },
    { url = "https://files.pythonhosted.org/packages/0b/b1/cfedc0e0e6f9ad61f8657fd173b2f831ce261c02a08c0b09c652b127d813/psycopg2_binary-2.9.10-cp312-cp312-manylinux_2_17_i686.manylinux2014_i686.whl", hash = "sha256:7b2c956c028ea5de47ff3a8d6b3cc3330ab45cf0b7c3da35a2d6ff8420896526", size = 3082097, upload-time = "2024-10-16T11:20:46.185Z" },
    { url = "https://files.pythonhosted.org/packages/18/ed/0a8e4153c9b769f59c02fb5e7914f20f0b2483a19dae7bf2db54b743d0d0/psycopg2_binary-2.9.10-cp312-cp312-manylinux_2_17_ppc64le.manylinux2014_ppc64le.whl", hash = "sha256:f758ed67cab30b9a8d2833609513ce4d3bd027641673d4ebc9c067e4d208eec1", size = 3264776, upload-time = "2024-10-16T11:20:50.879Z" },
    { url = "https://files.pythonhosted.org/packages/10/db/d09da68c6a0cdab41566b74e0a6068a425f077169bed0946559b7348ebe9/psycopg2_binary-2.9.10-cp312-cp312-manylinux_2_17_x86_64.manylinux2014_x86_64.whl", hash = "sha256:8cd9b4f2cfab88ed4a9106192de509464b75a906462fb846b936eabe45c2063e", size = 3020968, upload-time = "2024-10-16T11:20:56.819Z" },
    { url = "https://files.pythonhosted.org/packages/94/28/4d6f8c255f0dfffb410db2b3f9ac5218d959a66c715c34cac31081e19b95/psycopg2_binary-2.9.10-cp312-cp312-musllinux_1_2_aarch64.whl", hash = "sha256:6dc08420625b5a20b53551c50deae6e231e6371194fa0651dbe0fb206452ae1f", size = 2872334, upload-time = "2024-10-16T11:21:02.411Z" },
    { url = "https://files.pythonhosted.org/packages/05/f7/20d7bf796593c4fea95e12119d6cc384ff1f6141a24fbb7df5a668d29d29/psycopg2_binary-2.9.10-cp312-cp312-musllinux_1_2_i686.whl", hash = "sha256:d7cd730dfa7c36dbe8724426bf5612798734bff2d3c3857f36f2733f5bfc7c00", size = 2822722, upload-time = "2024-10-16T11:21:09.01Z" },
    { url = "https://files.pythonhosted.org/packages/4d/e4/0c407ae919ef626dbdb32835a03b6737013c3cc7240169843965cada2bdf/psycopg2_binary-2.9.10-cp312-cp312-musllinux_1_2_ppc64le.whl", hash = "sha256:155e69561d54d02b3c3209545fb08938e27889ff5a10c19de8d23eb5a41be8a5", size = 2920132, upload-time = "2024-10-16T11:21:16.339Z" },
    { url = "https://files.pythonhosted.org/packages/2d/70/aa69c9f69cf09a01da224909ff6ce8b68faeef476f00f7ec377e8f03be70/psycopg2_binary-2.9.10-cp312-cp312-musllinux_1_2_x86_64.whl", hash = "sha256:c3cc28a6fd5a4a26224007712e79b81dbaee2ffb90ff406256158ec4d7b52b47", size = 2959312, upload-time = "2024-10-16T11:21:25.584Z" },
    { url = "https://files.pythonhosted.org/packages/d3/bd/213e59854fafe87ba47814bf413ace0dcee33a89c8c8c814faca6bc7cf3c/psycopg2_binary-2.9.10-cp312-cp312-win32.whl", hash = "sha256:ec8a77f521a17506a24a5f626cb2aee7850f9b69a0afe704586f63a464f3cd64", size = 1025191, upload-time = "2024-10-16T11:21:29.912Z" },
    { url = "https://files.pythonhosted.org/packages/92/29/06261ea000e2dc1e22907dbbc483a1093665509ea586b29b8986a0e56733/psycopg2_binary-2.9.10-cp312-cp312-win_amd64.whl", hash = "sha256:18c5ee682b9c6dd3696dad6e54cc7ff3a1a9020df6a5c0f861ef8bfd338c3ca0", size = 1164031, upload-time = "2024-10-16T11:21:34.211Z" },
    { url = "https://files.pythonhosted.org/packages/3e/30/d41d3ba765609c0763505d565c4d12d8f3c79793f0d0f044ff5a28bf395b/psycopg2_binary-2.9.10-cp313-cp313-macosx_12_0_x86_64.whl", hash = "sha256:26540d4a9a4e2b096f1ff9cce51253d0504dca5a85872c7f7be23be5a53eb18d", size = 3044699, upload-time = "2024-10-16T11:21:42.841Z" },
    { url = "https://files.pythonhosted.org/packages/35/44/257ddadec7ef04536ba71af6bc6a75ec05c5343004a7ec93006bee66c0bc/psycopg2_binary-2.9.10-cp313-cp313-macosx_14_0_arm64.whl", hash = "sha256:e217ce4d37667df0bc1c397fdcd8de5e81018ef305aed9415c3b093faaeb10fb", size = 3275245, upload-time = "2024-10-16T11:21:51.989Z" },
    { url = "https://files.pythonhosted.org/packages/1b/11/48ea1cd11de67f9efd7262085588790a95d9dfcd9b8a687d46caf7305c1a/psycopg2_binary-2.9.10-cp313-cp313-manylinux_2_17_aarch64.manylinux2014_aarch64.whl", hash = "sha256:245159e7ab20a71d989da00f280ca57da7641fa2cdcf71749c193cea540a74f7", size = 2851631, upload-time = "2024-10-16T11:21:57.584Z" },
    { url = "https://files.pythonhosted.org/packages/62/e0/62ce5ee650e6c86719d621a761fe4bc846ab9eff8c1f12b1ed5741bf1c9b/psycopg2_binary-2.9.10-cp313-cp313-manylinux_2_17_i686.manylinux2014_i686.whl", hash = "sha256:3c4ded1a24b20021ebe677b7b08ad10bf09aac197d6943bfe6fec70ac4e4690d", size = 3082140, upload-time = "2024-10-16T11:22:02.005Z" },
    { url = "https://files.pythonhosted.org/packages/27/ce/63f946c098611f7be234c0dd7cb1ad68b0b5744d34f68062bb3c5aa510c8/psycopg2_binary-2.9.10-cp313-cp313-manylinux_2_17_ppc64le.manylinux2014_ppc64le.whl", hash = "sha256:3abb691ff9e57d4a93355f60d4f4c1dd2d68326c968e7db17ea96df3c023ef73", size = 3264762, upload-time = "2024-10-16T11:22:06.412Z" },
    { url = "https://files.pythonhosted.org/packages/43/25/c603cd81402e69edf7daa59b1602bd41eb9859e2824b8c0855d748366ac9/psycopg2_binary-2.9.10-cp313-cp313-manylinux_2_17_x86_64.manylinux2014_x86_64.whl", hash = "sha256:8608c078134f0b3cbd9f89b34bd60a943b23fd33cc5f065e8d5f840061bd0673", size = 3020967, upload-time = "2024-10-16T11:22:11.583Z" },
    { url = "https://files.pythonhosted.org/packages/5f/d6/8708d8c6fca531057fa170cdde8df870e8b6a9b136e82b361c65e42b841e/psycopg2_binary-2.9.10-cp313-cp313-musllinux_1_2_aarch64.whl", hash = "sha256:230eeae2d71594103cd5b93fd29d1ace6420d0b86f4778739cb1a5a32f607d1f", size = 2872326, upload-time = "2024-10-16T11:22:16.406Z" },
    { url = "https://files.pythonhosted.org/packages/ce/ac/5b1ea50fc08a9df82de7e1771537557f07c2632231bbab652c7e22597908/psycopg2_binary-2.9.10-cp313-cp313-musllinux_1_2_i686.whl", hash = "sha256:bb89f0a835bcfc1d42ccd5f41f04870c1b936d8507c6df12b7737febc40f0909", size = 2822712, upload-time = "2024-10-16T11:22:21.366Z" },
    { url = "https://files.pythonhosted.org/packages/c4/fc/504d4503b2abc4570fac3ca56eb8fed5e437bf9c9ef13f36b6621db8ef00/psycopg2_binary-2.9.10-cp313-cp313-musllinux_1_2_ppc64le.whl", hash = "sha256:f0c2d907a1e102526dd2986df638343388b94c33860ff3bbe1384130828714b1", size = 2920155, upload-time = "2024-10-16T11:22:25.684Z" },
    { url = "https://files.pythonhosted.org/packages/b2/d1/323581e9273ad2c0dbd1902f3fb50c441da86e894b6e25a73c3fda32c57e/psycopg2_binary-2.9.10-cp313-cp313-musllinux_1_2_x86_64.whl", hash = "sha256:f8157bed2f51db683f31306aa497311b560f2265998122abe1dce6428bd86567", size = 2959356, upload-time = "2024-10-16T11:22:30.562Z" },
    { url = "https://files.pythonhosted.org/packages/08/50/d13ea0a054189ae1bc21af1d85b6f8bb9bbc5572991055d70ad9006fe2d6/psycopg2_binary-2.9.10-cp313-cp313-win_amd64.whl", hash = "sha256:27422aa5f11fbcd9b18da48373eb67081243662f9b46e6fd07c3eb46e4535142", size = 2569224, upload-time = "2025-01-04T20:09:19.234Z" },
    { url = "https://files.pythonhosted.org/packages/a2/bc/e77648009b6e61af327c607543f65fdf25bcfb4100f5a6f3bdb62ddac03c/psycopg2_binary-2.9.10-cp39-cp39-macosx_12_0_x86_64.whl", hash = "sha256:7a813c8bdbaaaab1f078014b9b0b13f5de757e2b5d9be6403639b298a04d218b", size = 3043437, upload-time = "2024-10-16T11:23:42.946Z" },
    { url = "https://files.pythonhosted.org/packages/e0/e8/5a12211a1f5b959f3e3ccd342eace60c1f26422f53e06d687821dc268780/psycopg2_binary-2.9.10-cp39-cp39-manylinux_2_17_aarch64.manylinux2014_aarch64.whl", hash = "sha256:d00924255d7fc916ef66e4bf22f354a940c67179ad3fd7067d7a0a9c84d2fbfc", size = 2851340, upload-time = "2024-10-16T11:23:50.038Z" },
    { url = "https://files.pythonhosted.org/packages/47/ed/5932b0458a7fc61237b653df050513c8d18a6f4083cc7f90dcef967f7bce/psycopg2_binary-2.9.10-cp39-cp39-manylinux_2_17_i686.manylinux2014_i686.whl", hash = "sha256:7559bce4b505762d737172556a4e6ea8a9998ecac1e39b5233465093e8cee697", size = 3080905, upload-time = "2024-10-16T11:23:57.932Z" },
    { url = "https://files.pythonhosted.org/packages/71/df/8047d85c3d23864aca4613c3be1ea0fe61dbe4e050a89ac189f9dce4403e/psycopg2_binary-2.9.10-cp39-cp39-manylinux_2_17_ppc64le.manylinux2014_ppc64le.whl", hash = "sha256:e8b58f0a96e7a1e341fc894f62c1177a7c83febebb5ff9123b579418fdc8a481", size = 3264640, upload-time = "2024-10-16T11:24:06.122Z" },
    { url = "https://files.pythonhosted.org/packages/f3/de/6157e4ef242920e8f2749f7708d5cc8815414bdd4a27a91996e7cd5c80df/psycopg2_binary-2.9.10-cp39-cp39-manylinux_2_17_x86_64.manylinux2014_x86_64.whl", hash = "sha256:6b269105e59ac96aba877c1707c600ae55711d9dcd3fc4b5012e4af68e30c648", size = 3019812, upload-time = "2024-10-16T11:24:17.025Z" },
    { url = "https://files.pythonhosted.org/packages/25/f9/0fc49efd2d4d6db3a8d0a3f5749b33a0d3fdd872cad49fbf5bfce1c50027/psycopg2_binary-2.9.10-cp39-cp39-musllinux_1_2_aarch64.whl", hash = "sha256:79625966e176dc97ddabc142351e0409e28acf4660b88d1cf6adb876d20c490d", size = 2871933, upload-time = "2024-10-16T11:24:24.858Z" },
    { url = "https://files.pythonhosted.org/packages/57/bc/2ed1bd182219065692ed458d218d311b0b220b20662d25d913bc4e8d3549/psycopg2_binary-2.9.10-cp39-cp39-musllinux_1_2_i686.whl", hash = "sha256:8aabf1c1a04584c168984ac678a668094d831f152859d06e055288fa515e4d30", size = 2820990, upload-time = "2024-10-16T11:24:29.571Z" },
    { url = "https://files.pythonhosted.org/packages/71/2a/43f77a9b8ee0b10e2de784d97ddc099d9fe0d9eec462a006e4d2cc74756d/psycopg2_binary-2.9.10-cp39-cp39-musllinux_1_2_ppc64le.whl", hash = "sha256:19721ac03892001ee8fdd11507e6a2e01f4e37014def96379411ca99d78aeb2c", size = 2919352, upload-time = "2024-10-16T11:24:36.906Z" },
    { url = "https://files.pythonhosted.org/packages/57/86/d2943df70469e6afab3b5b8e1367fccc61891f46de436b24ddee6f2c8404/psycopg2_binary-2.9.10-cp39-cp39-musllinux_1_2_x86_64.whl", hash = "sha256:7f5d859928e635fa3ce3477704acee0f667b3a3d3e4bb109f2b18d4005f38287", size = 2957614, upload-time = "2024-10-16T11:24:44.423Z" },
    { url = "https://files.pythonhosted.org/packages/85/21/195d69371330983aa16139e60ba855d0a18164c9295f3a3696be41bbcd54/psycopg2_binary-2.9.10-cp39-cp39-win32.whl", hash = "sha256:3216ccf953b3f267691c90c6fe742e45d890d8272326b4a8b20850a03d05b7b8", size = 1025341, upload-time = "2024-10-16T11:24:48.056Z" },
    { url = "https://files.pythonhosted.org/packages/ad/53/73196ebc19d6fbfc22427b982fbc98698b7b9c361e5e7707e3a3247cf06d/psycopg2_binary-2.9.10-cp39-cp39-win_amd64.whl", hash = "sha256:30e34c4e97964805f715206c7b789d54a78b70f3ff19fbe590104b71c45600e5", size = 1163958, upload-time = "2024-10-16T11:24:51.882Z" },
]

[[package]]
name = "pycparser"
version = "2.23"
source = { registry = "https://pypi.org/simple" }
sdist = { url = "https://files.pythonhosted.org/packages/fe/cf/d2d3b9f5699fb1e4615c8e32ff220203e43b248e1dfcc6736ad9057731ca/pycparser-2.23.tar.gz", hash = "sha256:78816d4f24add8f10a06d6f05b4d424ad9e96cfebf68a4ddc99c65c0720d00c2", size = 173734, upload-time = "2025-09-09T13:23:47.91Z" }
wheels = [
    { url = "https://files.pythonhosted.org/packages/a0/e3/59cd50310fc9b59512193629e1984c1f95e5c8ae6e5d8c69532ccc65a7fe/pycparser-2.23-py3-none-any.whl", hash = "sha256:e5c6e8d3fbad53479cab09ac03729e0a9faf2bee3db8208a550daf5af81a5934", size = 118140, upload-time = "2025-09-09T13:23:46.651Z" },
]

[[package]]
name = "pydantic"
version = "2.11.10"
source = { registry = "https://pypi.org/simple" }
dependencies = [
    { name = "annotated-types" },
    { name = "pydantic-core" },
    { name = "typing-extensions" },
    { name = "typing-inspection" },
]
sdist = { url = "https://files.pythonhosted.org/packages/ae/54/ecab642b3bed45f7d5f59b38443dcb36ef50f85af192e6ece103dbfe9587/pydantic-2.11.10.tar.gz", hash = "sha256:dc280f0982fbda6c38fada4e476dc0a4f3aeaf9c6ad4c28df68a666ec3c61423", size = 788494, upload-time = "2025-10-04T10:40:41.338Z" }
wheels = [
    { url = "https://files.pythonhosted.org/packages/bd/1f/73c53fcbfb0b5a78f91176df41945ca466e71e9d9d836e5c522abda39ee7/pydantic-2.11.10-py3-none-any.whl", hash = "sha256:802a655709d49bd004c31e865ef37da30b540786a46bfce02333e0e24b5fe29a", size = 444823, upload-time = "2025-10-04T10:40:39.055Z" },
]

[[package]]
name = "pydantic-core"
version = "2.33.2"
source = { registry = "https://pypi.org/simple" }
dependencies = [
    { name = "typing-extensions" },
]
sdist = { url = "https://files.pythonhosted.org/packages/ad/88/5f2260bdfae97aabf98f1778d43f69574390ad787afb646292a638c923d4/pydantic_core-2.33.2.tar.gz", hash = "sha256:7cb8bc3605c29176e1b105350d2e6474142d7c1bd1d9327c4a9bdb46bf827acc", size = 435195, upload-time = "2025-04-23T18:33:52.104Z" }
wheels = [
    { url = "https://files.pythonhosted.org/packages/e5/92/b31726561b5dae176c2d2c2dc43a9c5bfba5d32f96f8b4c0a600dd492447/pydantic_core-2.33.2-cp310-cp310-macosx_10_12_x86_64.whl", hash = "sha256:2b3d326aaef0c0399d9afffeb6367d5e26ddc24d351dbc9c636840ac355dc5d8", size = 2028817, upload-time = "2025-04-23T18:30:43.919Z" },
    { url = "https://files.pythonhosted.org/packages/a3/44/3f0b95fafdaca04a483c4e685fe437c6891001bf3ce8b2fded82b9ea3aa1/pydantic_core-2.33.2-cp310-cp310-macosx_11_0_arm64.whl", hash = "sha256:0e5b2671f05ba48b94cb90ce55d8bdcaaedb8ba00cc5359f6810fc918713983d", size = 1861357, upload-time = "2025-04-23T18:30:46.372Z" },
    { url = "https://files.pythonhosted.org/packages/30/97/e8f13b55766234caae05372826e8e4b3b96e7b248be3157f53237682e43c/pydantic_core-2.33.2-cp310-cp310-manylinux_2_17_aarch64.manylinux2014_aarch64.whl", hash = "sha256:0069c9acc3f3981b9ff4cdfaf088e98d83440a4c7ea1bc07460af3d4dc22e72d", size = 1898011, upload-time = "2025-04-23T18:30:47.591Z" },
    { url = "https://files.pythonhosted.org/packages/9b/a3/99c48cf7bafc991cc3ee66fd544c0aae8dc907b752f1dad2d79b1b5a471f/pydantic_core-2.33.2-cp310-cp310-manylinux_2_17_armv7l.manylinux2014_armv7l.whl", hash = "sha256:d53b22f2032c42eaaf025f7c40c2e3b94568ae077a606f006d206a463bc69572", size = 1982730, upload-time = "2025-04-23T18:30:49.328Z" },
    { url = "https://files.pythonhosted.org/packages/de/8e/a5b882ec4307010a840fb8b58bd9bf65d1840c92eae7534c7441709bf54b/pydantic_core-2.33.2-cp310-cp310-manylinux_2_17_ppc64le.manylinux2014_ppc64le.whl", hash = "sha256:0405262705a123b7ce9f0b92f123334d67b70fd1f20a9372b907ce1080c7ba02", size = 2136178, upload-time = "2025-04-23T18:30:50.907Z" },
    { url = "https://files.pythonhosted.org/packages/e4/bb/71e35fc3ed05af6834e890edb75968e2802fe98778971ab5cba20a162315/pydantic_core-2.33.2-cp310-cp310-manylinux_2_17_s390x.manylinux2014_s390x.whl", hash = "sha256:4b25d91e288e2c4e0662b8038a28c6a07eaac3e196cfc4ff69de4ea3db992a1b", size = 2736462, upload-time = "2025-04-23T18:30:52.083Z" },
    { url = "https://files.pythonhosted.org/packages/31/0d/c8f7593e6bc7066289bbc366f2235701dcbebcd1ff0ef8e64f6f239fb47d/pydantic_core-2.33.2-cp310-cp310-manylinux_2_17_x86_64.manylinux2014_x86_64.whl", hash = "sha256:6bdfe4b3789761f3bcb4b1ddf33355a71079858958e3a552f16d5af19768fef2", size = 2005652, upload-time = "2025-04-23T18:30:53.389Z" },
    { url = "https://files.pythonhosted.org/packages/d2/7a/996d8bd75f3eda405e3dd219ff5ff0a283cd8e34add39d8ef9157e722867/pydantic_core-2.33.2-cp310-cp310-manylinux_2_5_i686.manylinux1_i686.whl", hash = "sha256:efec8db3266b76ef9607c2c4c419bdb06bf335ae433b80816089ea7585816f6a", size = 2113306, upload-time = "2025-04-23T18:30:54.661Z" },
    { url = "https://files.pythonhosted.org/packages/ff/84/daf2a6fb2db40ffda6578a7e8c5a6e9c8affb251a05c233ae37098118788/pydantic_core-2.33.2-cp310-cp310-musllinux_1_1_aarch64.whl", hash = "sha256:031c57d67ca86902726e0fae2214ce6770bbe2f710dc33063187a68744a5ecac", size = 2073720, upload-time = "2025-04-23T18:30:56.11Z" },
    { url = "https://files.pythonhosted.org/packages/77/fb/2258da019f4825128445ae79456a5499c032b55849dbd5bed78c95ccf163/pydantic_core-2.33.2-cp310-cp310-musllinux_1_1_armv7l.whl", hash = "sha256:f8de619080e944347f5f20de29a975c2d815d9ddd8be9b9b7268e2e3ef68605a", size = 2244915, upload-time = "2025-04-23T18:30:57.501Z" },
    { url = "https://files.pythonhosted.org/packages/d8/7a/925ff73756031289468326e355b6fa8316960d0d65f8b5d6b3a3e7866de7/pydantic_core-2.33.2-cp310-cp310-musllinux_1_1_x86_64.whl", hash = "sha256:73662edf539e72a9440129f231ed3757faab89630d291b784ca99237fb94db2b", size = 2241884, upload-time = "2025-04-23T18:30:58.867Z" },
    { url = "https://files.pythonhosted.org/packages/0b/b0/249ee6d2646f1cdadcb813805fe76265745c4010cf20a8eba7b0e639d9b2/pydantic_core-2.33.2-cp310-cp310-win32.whl", hash = "sha256:0a39979dcbb70998b0e505fb1556a1d550a0781463ce84ebf915ba293ccb7e22", size = 1910496, upload-time = "2025-04-23T18:31:00.078Z" },
    { url = "https://files.pythonhosted.org/packages/66/ff/172ba8f12a42d4b552917aa65d1f2328990d3ccfc01d5b7c943ec084299f/pydantic_core-2.33.2-cp310-cp310-win_amd64.whl", hash = "sha256:b0379a2b24882fef529ec3b4987cb5d003b9cda32256024e6fe1586ac45fc640", size = 1955019, upload-time = "2025-04-23T18:31:01.335Z" },
    { url = "https://files.pythonhosted.org/packages/3f/8d/71db63483d518cbbf290261a1fc2839d17ff89fce7089e08cad07ccfce67/pydantic_core-2.33.2-cp311-cp311-macosx_10_12_x86_64.whl", hash = "sha256:4c5b0a576fb381edd6d27f0a85915c6daf2f8138dc5c267a57c08a62900758c7", size = 2028584, upload-time = "2025-04-23T18:31:03.106Z" },
    { url = "https://files.pythonhosted.org/packages/24/2f/3cfa7244ae292dd850989f328722d2aef313f74ffc471184dc509e1e4e5a/pydantic_core-2.33.2-cp311-cp311-macosx_11_0_arm64.whl", hash = "sha256:e799c050df38a639db758c617ec771fd8fb7a5f8eaaa4b27b101f266b216a246", size = 1855071, upload-time = "2025-04-23T18:31:04.621Z" },
    { url = "https://files.pythonhosted.org/packages/b3/d3/4ae42d33f5e3f50dd467761304be2fa0a9417fbf09735bc2cce003480f2a/pydantic_core-2.33.2-cp311-cp311-manylinux_2_17_aarch64.manylinux2014_aarch64.whl", hash = "sha256:dc46a01bf8d62f227d5ecee74178ffc448ff4e5197c756331f71efcc66dc980f", size = 1897823, upload-time = "2025-04-23T18:31:06.377Z" },
    { url = "https://files.pythonhosted.org/packages/f4/f3/aa5976e8352b7695ff808599794b1fba2a9ae2ee954a3426855935799488/pydantic_core-2.33.2-cp311-cp311-manylinux_2_17_armv7l.manylinux2014_armv7l.whl", hash = "sha256:a144d4f717285c6d9234a66778059f33a89096dfb9b39117663fd8413d582dcc", size = 1983792, upload-time = "2025-04-23T18:31:07.93Z" },
    { url = "https://files.pythonhosted.org/packages/d5/7a/cda9b5a23c552037717f2b2a5257e9b2bfe45e687386df9591eff7b46d28/pydantic_core-2.33.2-cp311-cp311-manylinux_2_17_ppc64le.manylinux2014_ppc64le.whl", hash = "sha256:73cf6373c21bc80b2e0dc88444f41ae60b2f070ed02095754eb5a01df12256de", size = 2136338, upload-time = "2025-04-23T18:31:09.283Z" },
    { url = "https://files.pythonhosted.org/packages/2b/9f/b8f9ec8dd1417eb9da784e91e1667d58a2a4a7b7b34cf4af765ef663a7e5/pydantic_core-2.33.2-cp311-cp311-manylinux_2_17_s390x.manylinux2014_s390x.whl", hash = "sha256:3dc625f4aa79713512d1976fe9f0bc99f706a9dee21dfd1810b4bbbf228d0e8a", size = 2730998, upload-time = "2025-04-23T18:31:11.7Z" },
    { url = "https://files.pythonhosted.org/packages/47/bc/cd720e078576bdb8255d5032c5d63ee5c0bf4b7173dd955185a1d658c456/pydantic_core-2.33.2-cp311-cp311-manylinux_2_17_x86_64.manylinux2014_x86_64.whl", hash = "sha256:881b21b5549499972441da4758d662aeea93f1923f953e9cbaff14b8b9565aef", size = 2003200, upload-time = "2025-04-23T18:31:13.536Z" },
    { url = "https://files.pythonhosted.org/packages/ca/22/3602b895ee2cd29d11a2b349372446ae9727c32e78a94b3d588a40fdf187/pydantic_core-2.33.2-cp311-cp311-manylinux_2_5_i686.manylinux1_i686.whl", hash = "sha256:bdc25f3681f7b78572699569514036afe3c243bc3059d3942624e936ec93450e", size = 2113890, upload-time = "2025-04-23T18:31:15.011Z" },
    { url = "https://files.pythonhosted.org/packages/ff/e6/e3c5908c03cf00d629eb38393a98fccc38ee0ce8ecce32f69fc7d7b558a7/pydantic_core-2.33.2-cp311-cp311-musllinux_1_1_aarch64.whl", hash = "sha256:fe5b32187cbc0c862ee201ad66c30cf218e5ed468ec8dc1cf49dec66e160cc4d", size = 2073359, upload-time = "2025-04-23T18:31:16.393Z" },
    { url = "https://files.pythonhosted.org/packages/12/e7/6a36a07c59ebefc8777d1ffdaf5ae71b06b21952582e4b07eba88a421c79/pydantic_core-2.33.2-cp311-cp311-musllinux_1_1_armv7l.whl", hash = "sha256:bc7aee6f634a6f4a95676fcb5d6559a2c2a390330098dba5e5a5f28a2e4ada30", size = 2245883, upload-time = "2025-04-23T18:31:17.892Z" },
    { url = "https://files.pythonhosted.org/packages/16/3f/59b3187aaa6cc0c1e6616e8045b284de2b6a87b027cce2ffcea073adf1d2/pydantic_core-2.33.2-cp311-cp311-musllinux_1_1_x86_64.whl", hash = "sha256:235f45e5dbcccf6bd99f9f472858849f73d11120d76ea8707115415f8e5ebebf", size = 2241074, upload-time = "2025-04-23T18:31:19.205Z" },
    { url = "https://files.pythonhosted.org/packages/e0/ed/55532bb88f674d5d8f67ab121a2a13c385df382de2a1677f30ad385f7438/pydantic_core-2.33.2-cp311-cp311-win32.whl", hash = "sha256:6368900c2d3ef09b69cb0b913f9f8263b03786e5b2a387706c5afb66800efd51", size = 1910538, upload-time = "2025-04-23T18:31:20.541Z" },
    { url = "https://files.pythonhosted.org/packages/fe/1b/25b7cccd4519c0b23c2dd636ad39d381abf113085ce4f7bec2b0dc755eb1/pydantic_core-2.33.2-cp311-cp311-win_amd64.whl", hash = "sha256:1e063337ef9e9820c77acc768546325ebe04ee38b08703244c1309cccc4f1bab", size = 1952909, upload-time = "2025-04-23T18:31:22.371Z" },
    { url = "https://files.pythonhosted.org/packages/49/a9/d809358e49126438055884c4366a1f6227f0f84f635a9014e2deb9b9de54/pydantic_core-2.33.2-cp311-cp311-win_arm64.whl", hash = "sha256:6b99022f1d19bc32a4c2a0d544fc9a76e3be90f0b3f4af413f87d38749300e65", size = 1897786, upload-time = "2025-04-23T18:31:24.161Z" },
    { url = "https://files.pythonhosted.org/packages/18/8a/2b41c97f554ec8c71f2a8a5f85cb56a8b0956addfe8b0efb5b3d77e8bdc3/pydantic_core-2.33.2-cp312-cp312-macosx_10_12_x86_64.whl", hash = "sha256:a7ec89dc587667f22b6a0b6579c249fca9026ce7c333fc142ba42411fa243cdc", size = 2009000, upload-time = "2025-04-23T18:31:25.863Z" },
    { url = "https://files.pythonhosted.org/packages/a1/02/6224312aacb3c8ecbaa959897af57181fb6cf3a3d7917fd44d0f2917e6f2/pydantic_core-2.33.2-cp312-cp312-macosx_11_0_arm64.whl", hash = "sha256:3c6db6e52c6d70aa0d00d45cdb9b40f0433b96380071ea80b09277dba021ddf7", size = 1847996, upload-time = "2025-04-23T18:31:27.341Z" },
    { url = "https://files.pythonhosted.org/packages/d6/46/6dcdf084a523dbe0a0be59d054734b86a981726f221f4562aed313dbcb49/pydantic_core-2.33.2-cp312-cp312-manylinux_2_17_aarch64.manylinux2014_aarch64.whl", hash = "sha256:4e61206137cbc65e6d5256e1166f88331d3b6238e082d9f74613b9b765fb9025", size = 1880957, upload-time = "2025-04-23T18:31:28.956Z" },
    { url = "https://files.pythonhosted.org/packages/ec/6b/1ec2c03837ac00886ba8160ce041ce4e325b41d06a034adbef11339ae422/pydantic_core-2.33.2-cp312-cp312-manylinux_2_17_armv7l.manylinux2014_armv7l.whl", hash = "sha256:eb8c529b2819c37140eb51b914153063d27ed88e3bdc31b71198a198e921e011", size = 1964199, upload-time = "2025-04-23T18:31:31.025Z" },
    { url = "https://files.pythonhosted.org/packages/2d/1d/6bf34d6adb9debd9136bd197ca72642203ce9aaaa85cfcbfcf20f9696e83/pydantic_core-2.33.2-cp312-cp312-manylinux_2_17_ppc64le.manylinux2014_ppc64le.whl", hash = "sha256:c52b02ad8b4e2cf14ca7b3d918f3eb0ee91e63b3167c32591e57c4317e134f8f", size = 2120296, upload-time = "2025-04-23T18:31:32.514Z" },
    { url = "https://files.pythonhosted.org/packages/e0/94/2bd0aaf5a591e974b32a9f7123f16637776c304471a0ab33cf263cf5591a/pydantic_core-2.33.2-cp312-cp312-manylinux_2_17_s390x.manylinux2014_s390x.whl", hash = "sha256:96081f1605125ba0855dfda83f6f3df5ec90c61195421ba72223de35ccfb2f88", size = 2676109, upload-time = "2025-04-23T18:31:33.958Z" },
    { url = "https://files.pythonhosted.org/packages/f9/41/4b043778cf9c4285d59742281a769eac371b9e47e35f98ad321349cc5d61/pydantic_core-2.33.2-cp312-cp312-manylinux_2_17_x86_64.manylinux2014_x86_64.whl", hash = "sha256:8f57a69461af2a5fa6e6bbd7a5f60d3b7e6cebb687f55106933188e79ad155c1", size = 2002028, upload-time = "2025-04-23T18:31:39.095Z" },
    { url = "https://files.pythonhosted.org/packages/cb/d5/7bb781bf2748ce3d03af04d5c969fa1308880e1dca35a9bd94e1a96a922e/pydantic_core-2.33.2-cp312-cp312-manylinux_2_5_i686.manylinux1_i686.whl", hash = "sha256:572c7e6c8bb4774d2ac88929e3d1f12bc45714ae5ee6d9a788a9fb35e60bb04b", size = 2100044, upload-time = "2025-04-23T18:31:41.034Z" },
    { url = "https://files.pythonhosted.org/packages/fe/36/def5e53e1eb0ad896785702a5bbfd25eed546cdcf4087ad285021a90ed53/pydantic_core-2.33.2-cp312-cp312-musllinux_1_1_aarch64.whl", hash = "sha256:db4b41f9bd95fbe5acd76d89920336ba96f03e149097365afe1cb092fceb89a1", size = 2058881, upload-time = "2025-04-23T18:31:42.757Z" },
    { url = "https://files.pythonhosted.org/packages/01/6c/57f8d70b2ee57fc3dc8b9610315949837fa8c11d86927b9bb044f8705419/pydantic_core-2.33.2-cp312-cp312-musllinux_1_1_armv7l.whl", hash = "sha256:fa854f5cf7e33842a892e5c73f45327760bc7bc516339fda888c75ae60edaeb6", size = 2227034, upload-time = "2025-04-23T18:31:44.304Z" },
    { url = "https://files.pythonhosted.org/packages/27/b9/9c17f0396a82b3d5cbea4c24d742083422639e7bb1d5bf600e12cb176a13/pydantic_core-2.33.2-cp312-cp312-musllinux_1_1_x86_64.whl", hash = "sha256:5f483cfb75ff703095c59e365360cb73e00185e01aaea067cd19acffd2ab20ea", size = 2234187, upload-time = "2025-04-23T18:31:45.891Z" },
    { url = "https://files.pythonhosted.org/packages/b0/6a/adf5734ffd52bf86d865093ad70b2ce543415e0e356f6cacabbc0d9ad910/pydantic_core-2.33.2-cp312-cp312-win32.whl", hash = "sha256:9cb1da0f5a471435a7bc7e439b8a728e8b61e59784b2af70d7c169f8dd8ae290", size = 1892628, upload-time = "2025-04-23T18:31:47.819Z" },
    { url = "https://files.pythonhosted.org/packages/43/e4/5479fecb3606c1368d496a825d8411e126133c41224c1e7238be58b87d7e/pydantic_core-2.33.2-cp312-cp312-win_amd64.whl", hash = "sha256:f941635f2a3d96b2973e867144fde513665c87f13fe0e193c158ac51bfaaa7b2", size = 1955866, upload-time = "2025-04-23T18:31:49.635Z" },
    { url = "https://files.pythonhosted.org/packages/0d/24/8b11e8b3e2be9dd82df4b11408a67c61bb4dc4f8e11b5b0fc888b38118b5/pydantic_core-2.33.2-cp312-cp312-win_arm64.whl", hash = "sha256:cca3868ddfaccfbc4bfb1d608e2ccaaebe0ae628e1416aeb9c4d88c001bb45ab", size = 1888894, upload-time = "2025-04-23T18:31:51.609Z" },
    { url = "https://files.pythonhosted.org/packages/46/8c/99040727b41f56616573a28771b1bfa08a3d3fe74d3d513f01251f79f172/pydantic_core-2.33.2-cp313-cp313-macosx_10_12_x86_64.whl", hash = "sha256:1082dd3e2d7109ad8b7da48e1d4710c8d06c253cbc4a27c1cff4fbcaa97a9e3f", size = 2015688, upload-time = "2025-04-23T18:31:53.175Z" },
    { url = "https://files.pythonhosted.org/packages/3a/cc/5999d1eb705a6cefc31f0b4a90e9f7fc400539b1a1030529700cc1b51838/pydantic_core-2.33.2-cp313-cp313-macosx_11_0_arm64.whl", hash = "sha256:f517ca031dfc037a9c07e748cefd8d96235088b83b4f4ba8939105d20fa1dcd6", size = 1844808, upload-time = "2025-04-23T18:31:54.79Z" },
    { url = "https://files.pythonhosted.org/packages/6f/5e/a0a7b8885c98889a18b6e376f344da1ef323d270b44edf8174d6bce4d622/pydantic_core-2.33.2-cp313-cp313-manylinux_2_17_aarch64.manylinux2014_aarch64.whl", hash = "sha256:0a9f2c9dd19656823cb8250b0724ee9c60a82f3cdf68a080979d13092a3b0fef", size = 1885580, upload-time = "2025-04-23T18:31:57.393Z" },
    { url = "https://files.pythonhosted.org/packages/3b/2a/953581f343c7d11a304581156618c3f592435523dd9d79865903272c256a/pydantic_core-2.33.2-cp313-cp313-manylinux_2_17_armv7l.manylinux2014_armv7l.whl", hash = "sha256:2b0a451c263b01acebe51895bfb0e1cc842a5c666efe06cdf13846c7418caa9a", size = 1973859, upload-time = "2025-04-23T18:31:59.065Z" },
    { url = "https://files.pythonhosted.org/packages/e6/55/f1a813904771c03a3f97f676c62cca0c0a4138654107c1b61f19c644868b/pydantic_core-2.33.2-cp313-cp313-manylinux_2_17_ppc64le.manylinux2014_ppc64le.whl", hash = "sha256:1ea40a64d23faa25e62a70ad163571c0b342b8bf66d5fa612ac0dec4f069d916", size = 2120810, upload-time = "2025-04-23T18:32:00.78Z" },
    { url = "https://files.pythonhosted.org/packages/aa/c3/053389835a996e18853ba107a63caae0b9deb4a276c6b472931ea9ae6e48/pydantic_core-2.33.2-cp313-cp313-manylinux_2_17_s390x.manylinux2014_s390x.whl", hash = "sha256:0fb2d542b4d66f9470e8065c5469ec676978d625a8b7a363f07d9a501a9cb36a", size = 2676498, upload-time = "2025-04-23T18:32:02.418Z" },
    { url = "https://files.pythonhosted.org/packages/eb/3c/f4abd740877a35abade05e437245b192f9d0ffb48bbbbd708df33d3cda37/pydantic_core-2.33.2-cp313-cp313-manylinux_2_17_x86_64.manylinux2014_x86_64.whl", hash = "sha256:9fdac5d6ffa1b5a83bca06ffe7583f5576555e6c8b3a91fbd25ea7780f825f7d", size = 2000611, upload-time = "2025-04-23T18:32:04.152Z" },
    { url = "https://files.pythonhosted.org/packages/59/a7/63ef2fed1837d1121a894d0ce88439fe3e3b3e48c7543b2a4479eb99c2bd/pydantic_core-2.33.2-cp313-cp313-manylinux_2_5_i686.manylinux1_i686.whl", hash = "sha256:04a1a413977ab517154eebb2d326da71638271477d6ad87a769102f7c2488c56", size = 2107924, upload-time = "2025-04-23T18:32:06.129Z" },
    { url = "https://files.pythonhosted.org/packages/04/8f/2551964ef045669801675f1cfc3b0d74147f4901c3ffa42be2ddb1f0efc4/pydantic_core-2.33.2-cp313-cp313-musllinux_1_1_aarch64.whl", hash = "sha256:c8e7af2f4e0194c22b5b37205bfb293d166a7344a5b0d0eaccebc376546d77d5", size = 2063196, upload-time = "2025-04-23T18:32:08.178Z" },
    { url = "https://files.pythonhosted.org/packages/26/bd/d9602777e77fc6dbb0c7db9ad356e9a985825547dce5ad1d30ee04903918/pydantic_core-2.33.2-cp313-cp313-musllinux_1_1_armv7l.whl", hash = "sha256:5c92edd15cd58b3c2d34873597a1e20f13094f59cf88068adb18947df5455b4e", size = 2236389, upload-time = "2025-04-23T18:32:10.242Z" },
    { url = "https://files.pythonhosted.org/packages/42/db/0e950daa7e2230423ab342ae918a794964b053bec24ba8af013fc7c94846/pydantic_core-2.33.2-cp313-cp313-musllinux_1_1_x86_64.whl", hash = "sha256:65132b7b4a1c0beded5e057324b7e16e10910c106d43675d9bd87d4f38dde162", size = 2239223, upload-time = "2025-04-23T18:32:12.382Z" },
    { url = "https://files.pythonhosted.org/packages/58/4d/4f937099c545a8a17eb52cb67fe0447fd9a373b348ccfa9a87f141eeb00f/pydantic_core-2.33.2-cp313-cp313-win32.whl", hash = "sha256:52fb90784e0a242bb96ec53f42196a17278855b0f31ac7c3cc6f5c1ec4811849", size = 1900473, upload-time = "2025-04-23T18:32:14.034Z" },
    { url = "https://files.pythonhosted.org/packages/a0/75/4a0a9bac998d78d889def5e4ef2b065acba8cae8c93696906c3a91f310ca/pydantic_core-2.33.2-cp313-cp313-win_amd64.whl", hash = "sha256:c083a3bdd5a93dfe480f1125926afcdbf2917ae714bdb80b36d34318b2bec5d9", size = 1955269, upload-time = "2025-04-23T18:32:15.783Z" },
    { url = "https://files.pythonhosted.org/packages/f9/86/1beda0576969592f1497b4ce8e7bc8cbdf614c352426271b1b10d5f0aa64/pydantic_core-2.33.2-cp313-cp313-win_arm64.whl", hash = "sha256:e80b087132752f6b3d714f041ccf74403799d3b23a72722ea2e6ba2e892555b9", size = 1893921, upload-time = "2025-04-23T18:32:18.473Z" },
    { url = "https://files.pythonhosted.org/packages/a4/7d/e09391c2eebeab681df2b74bfe6c43422fffede8dc74187b2b0bf6fd7571/pydantic_core-2.33.2-cp313-cp313t-macosx_11_0_arm64.whl", hash = "sha256:61c18fba8e5e9db3ab908620af374db0ac1baa69f0f32df4f61ae23f15e586ac", size = 1806162, upload-time = "2025-04-23T18:32:20.188Z" },
    { url = "https://files.pythonhosted.org/packages/f1/3d/847b6b1fed9f8ed3bb95a9ad04fbd0b212e832d4f0f50ff4d9ee5a9f15cf/pydantic_core-2.33.2-cp313-cp313t-manylinux_2_17_x86_64.manylinux2014_x86_64.whl", hash = "sha256:95237e53bb015f67b63c91af7518a62a8660376a6a0db19b89acc77a4d6199f5", size = 1981560, upload-time = "2025-04-23T18:32:22.354Z" },
    { url = "https://files.pythonhosted.org/packages/6f/9a/e73262f6c6656262b5fdd723ad90f518f579b7bc8622e43a942eec53c938/pydantic_core-2.33.2-cp313-cp313t-win_amd64.whl", hash = "sha256:c2fc0a768ef76c15ab9238afa6da7f69895bb5d1ee83aeea2e3509af4472d0b9", size = 1935777, upload-time = "2025-04-23T18:32:25.088Z" },
    { url = "https://files.pythonhosted.org/packages/53/ea/bbe9095cdd771987d13c82d104a9c8559ae9aec1e29f139e286fd2e9256e/pydantic_core-2.33.2-cp39-cp39-macosx_10_12_x86_64.whl", hash = "sha256:a2b911a5b90e0374d03813674bf0a5fbbb7741570dcd4b4e85a2e48d17def29d", size = 2028677, upload-time = "2025-04-23T18:32:27.227Z" },
    { url = "https://files.pythonhosted.org/packages/49/1d/4ac5ed228078737d457a609013e8f7edc64adc37b91d619ea965758369e5/pydantic_core-2.33.2-cp39-cp39-macosx_11_0_arm64.whl", hash = "sha256:6fa6dfc3e4d1f734a34710f391ae822e0a8eb8559a85c6979e14e65ee6ba2954", size = 1864735, upload-time = "2025-04-23T18:32:29.019Z" },
    { url = "https://files.pythonhosted.org/packages/23/9a/2e70d6388d7cda488ae38f57bc2f7b03ee442fbcf0d75d848304ac7e405b/pydantic_core-2.33.2-cp39-cp39-manylinux_2_17_aarch64.manylinux2014_aarch64.whl", hash = "sha256:c54c939ee22dc8e2d545da79fc5381f1c020d6d3141d3bd747eab59164dc89fb", size = 1898467, upload-time = "2025-04-23T18:32:31.119Z" },
    { url = "https://files.pythonhosted.org/packages/ff/2e/1568934feb43370c1ffb78a77f0baaa5a8b6897513e7a91051af707ffdc4/pydantic_core-2.33.2-cp39-cp39-manylinux_2_17_armv7l.manylinux2014_armv7l.whl", hash = "sha256:53a57d2ed685940a504248187d5685e49eb5eef0f696853647bf37c418c538f7", size = 1983041, upload-time = "2025-04-23T18:32:33.655Z" },
    { url = "https://files.pythonhosted.org/packages/01/1a/1a1118f38ab64eac2f6269eb8c120ab915be30e387bb561e3af904b12499/pydantic_core-2.33.2-cp39-cp39-manylinux_2_17_ppc64le.manylinux2014_ppc64le.whl", hash = "sha256:09fb9dd6571aacd023fe6aaca316bd01cf60ab27240d7eb39ebd66a3a15293b4", size = 2136503, upload-time = "2025-04-23T18:32:35.519Z" },
    { url = "https://files.pythonhosted.org/packages/5c/da/44754d1d7ae0f22d6d3ce6c6b1486fc07ac2c524ed8f6eca636e2e1ee49b/pydantic_core-2.33.2-cp39-cp39-manylinux_2_17_s390x.manylinux2014_s390x.whl", hash = "sha256:0e6116757f7959a712db11f3e9c0a99ade00a5bbedae83cb801985aa154f071b", size = 2736079, upload-time = "2025-04-23T18:32:37.659Z" },
    { url = "https://files.pythonhosted.org/packages/4d/98/f43cd89172220ec5aa86654967b22d862146bc4d736b1350b4c41e7c9c03/pydantic_core-2.33.2-cp39-cp39-manylinux_2_17_x86_64.manylinux2014_x86_64.whl", hash = "sha256:8d55ab81c57b8ff8548c3e4947f119551253f4e3787a7bbc0b6b3ca47498a9d3", size = 2006508, upload-time = "2025-04-23T18:32:39.637Z" },
    { url = "https://files.pythonhosted.org/packages/2b/cc/f77e8e242171d2158309f830f7d5d07e0531b756106f36bc18712dc439df/pydantic_core-2.33.2-cp39-cp39-manylinux_2_5_i686.manylinux1_i686.whl", hash = "sha256:c20c462aa4434b33a2661701b861604913f912254e441ab8d78d30485736115a", size = 2113693, upload-time = "2025-04-23T18:32:41.818Z" },
    { url = "https://files.pythonhosted.org/packages/54/7a/7be6a7bd43e0a47c147ba7fbf124fe8aaf1200bc587da925509641113b2d/pydantic_core-2.33.2-cp39-cp39-musllinux_1_1_aarch64.whl", hash = "sha256:44857c3227d3fb5e753d5fe4a3420d6376fa594b07b621e220cd93703fe21782", size = 2074224, upload-time = "2025-04-23T18:32:44.033Z" },
    { url = "https://files.pythonhosted.org/packages/2a/07/31cf8fadffbb03be1cb520850e00a8490c0927ec456e8293cafda0726184/pydantic_core-2.33.2-cp39-cp39-musllinux_1_1_armv7l.whl", hash = "sha256:eb9b459ca4df0e5c87deb59d37377461a538852765293f9e6ee834f0435a93b9", size = 2245403, upload-time = "2025-04-23T18:32:45.836Z" },
    { url = "https://files.pythonhosted.org/packages/b6/8d/bbaf4c6721b668d44f01861f297eb01c9b35f612f6b8e14173cb204e6240/pydantic_core-2.33.2-cp39-cp39-musllinux_1_1_x86_64.whl", hash = "sha256:9fcd347d2cc5c23b06de6d3b7b8275be558a0c90549495c699e379a80bf8379e", size = 2242331, upload-time = "2025-04-23T18:32:47.618Z" },
    { url = "https://files.pythonhosted.org/packages/bb/93/3cc157026bca8f5006250e74515119fcaa6d6858aceee8f67ab6dc548c16/pydantic_core-2.33.2-cp39-cp39-win32.whl", hash = "sha256:83aa99b1285bc8f038941ddf598501a86f1536789740991d7d8756e34f1e74d9", size = 1910571, upload-time = "2025-04-23T18:32:49.401Z" },
    { url = "https://files.pythonhosted.org/packages/5b/90/7edc3b2a0d9f0dda8806c04e511a67b0b7a41d2187e2003673a996fb4310/pydantic_core-2.33.2-cp39-cp39-win_amd64.whl", hash = "sha256:f481959862f57f29601ccced557cc2e817bce7533ab8e01a797a48b49c9692b3", size = 1956504, upload-time = "2025-04-23T18:32:51.287Z" },
    { url = "https://files.pythonhosted.org/packages/30/68/373d55e58b7e83ce371691f6eaa7175e3a24b956c44628eb25d7da007917/pydantic_core-2.33.2-pp310-pypy310_pp73-macosx_10_12_x86_64.whl", hash = "sha256:5c4aa4e82353f65e548c476b37e64189783aa5384903bfea4f41580f255fddfa", size = 2023982, upload-time = "2025-04-23T18:32:53.14Z" },
    { url = "https://files.pythonhosted.org/packages/a4/16/145f54ac08c96a63d8ed6442f9dec17b2773d19920b627b18d4f10a061ea/pydantic_core-2.33.2-pp310-pypy310_pp73-macosx_11_0_arm64.whl", hash = "sha256:d946c8bf0d5c24bf4fe333af284c59a19358aa3ec18cb3dc4370080da1e8ad29", size = 1858412, upload-time = "2025-04-23T18:32:55.52Z" },
    { url = "https://files.pythonhosted.org/packages/41/b1/c6dc6c3e2de4516c0bb2c46f6a373b91b5660312342a0cf5826e38ad82fa/pydantic_core-2.33.2-pp310-pypy310_pp73-manylinux_2_17_aarch64.manylinux2014_aarch64.whl", hash = "sha256:87b31b6846e361ef83fedb187bb5b4372d0da3f7e28d85415efa92d6125d6e6d", size = 1892749, upload-time = "2025-04-23T18:32:57.546Z" },
    { url = "https://files.pythonhosted.org/packages/12/73/8cd57e20afba760b21b742106f9dbdfa6697f1570b189c7457a1af4cd8a0/pydantic_core-2.33.2-pp310-pypy310_pp73-manylinux_2_17_x86_64.manylinux2014_x86_64.whl", hash = "sha256:aa9d91b338f2df0508606f7009fde642391425189bba6d8c653afd80fd6bb64e", size = 2067527, upload-time = "2025-04-23T18:32:59.771Z" },
    { url = "https://files.pythonhosted.org/packages/e3/d5/0bb5d988cc019b3cba4a78f2d4b3854427fc47ee8ec8e9eaabf787da239c/pydantic_core-2.33.2-pp310-pypy310_pp73-manylinux_2_5_i686.manylinux1_i686.whl", hash = "sha256:2058a32994f1fde4ca0480ab9d1e75a0e8c87c22b53a3ae66554f9af78f2fe8c", size = 2108225, upload-time = "2025-04-23T18:33:04.51Z" },
    { url = "https://files.pythonhosted.org/packages/f1/c5/00c02d1571913d496aabf146106ad8239dc132485ee22efe08085084ff7c/pydantic_core-2.33.2-pp310-pypy310_pp73-musllinux_1_1_aarch64.whl", hash = "sha256:0e03262ab796d986f978f79c943fc5f620381be7287148b8010b4097f79a39ec", size = 2069490, upload-time = "2025-04-23T18:33:06.391Z" },
    { url = "https://files.pythonhosted.org/packages/22/a8/dccc38768274d3ed3a59b5d06f59ccb845778687652daa71df0cab4040d7/pydantic_core-2.33.2-pp310-pypy310_pp73-musllinux_1_1_armv7l.whl", hash = "sha256:1a8695a8d00c73e50bff9dfda4d540b7dee29ff9b8053e38380426a85ef10052", size = 2237525, upload-time = "2025-04-23T18:33:08.44Z" },
    { url = "https://files.pythonhosted.org/packages/d4/e7/4f98c0b125dda7cf7ccd14ba936218397b44f50a56dd8c16a3091df116c3/pydantic_core-2.33.2-pp310-pypy310_pp73-musllinux_1_1_x86_64.whl", hash = "sha256:fa754d1850735a0b0e03bcffd9d4b4343eb417e47196e4485d9cca326073a42c", size = 2238446, upload-time = "2025-04-23T18:33:10.313Z" },
    { url = "https://files.pythonhosted.org/packages/ce/91/2ec36480fdb0b783cd9ef6795753c1dea13882f2e68e73bce76ae8c21e6a/pydantic_core-2.33.2-pp310-pypy310_pp73-win_amd64.whl", hash = "sha256:a11c8d26a50bfab49002947d3d237abe4d9e4b5bdc8846a63537b6488e197808", size = 2066678, upload-time = "2025-04-23T18:33:12.224Z" },
    { url = "https://files.pythonhosted.org/packages/7b/27/d4ae6487d73948d6f20dddcd94be4ea43e74349b56eba82e9bdee2d7494c/pydantic_core-2.33.2-pp311-pypy311_pp73-macosx_10_12_x86_64.whl", hash = "sha256:dd14041875d09cc0f9308e37a6f8b65f5585cf2598a53aa0123df8b129d481f8", size = 2025200, upload-time = "2025-04-23T18:33:14.199Z" },
    { url = "https://files.pythonhosted.org/packages/f1/b8/b3cb95375f05d33801024079b9392a5ab45267a63400bf1866e7ce0f0de4/pydantic_core-2.33.2-pp311-pypy311_pp73-macosx_11_0_arm64.whl", hash = "sha256:d87c561733f66531dced0da6e864f44ebf89a8fba55f31407b00c2f7f9449593", size = 1859123, upload-time = "2025-04-23T18:33:16.555Z" },
    { url = "https://files.pythonhosted.org/packages/05/bc/0d0b5adeda59a261cd30a1235a445bf55c7e46ae44aea28f7bd6ed46e091/pydantic_core-2.33.2-pp311-pypy311_pp73-manylinux_2_17_aarch64.manylinux2014_aarch64.whl", hash = "sha256:2f82865531efd18d6e07a04a17331af02cb7a651583c418df8266f17a63c6612", size = 1892852, upload-time = "2025-04-23T18:33:18.513Z" },
    { url = "https://files.pythonhosted.org/packages/3e/11/d37bdebbda2e449cb3f519f6ce950927b56d62f0b84fd9cb9e372a26a3d5/pydantic_core-2.33.2-pp311-pypy311_pp73-manylinux_2_17_x86_64.manylinux2014_x86_64.whl", hash = "sha256:2bfb5112df54209d820d7bf9317c7a6c9025ea52e49f46b6a2060104bba37de7", size = 2067484, upload-time = "2025-04-23T18:33:20.475Z" },
    { url = "https://files.pythonhosted.org/packages/8c/55/1f95f0a05ce72ecb02a8a8a1c3be0579bbc29b1d5ab68f1378b7bebc5057/pydantic_core-2.33.2-pp311-pypy311_pp73-manylinux_2_5_i686.manylinux1_i686.whl", hash = "sha256:64632ff9d614e5eecfb495796ad51b0ed98c453e447a76bcbeeb69615079fc7e", size = 2108896, upload-time = "2025-04-23T18:33:22.501Z" },
    { url = "https://files.pythonhosted.org/packages/53/89/2b2de6c81fa131f423246a9109d7b2a375e83968ad0800d6e57d0574629b/pydantic_core-2.33.2-pp311-pypy311_pp73-musllinux_1_1_aarch64.whl", hash = "sha256:f889f7a40498cc077332c7ab6b4608d296d852182211787d4f3ee377aaae66e8", size = 2069475, upload-time = "2025-04-23T18:33:24.528Z" },
    { url = "https://files.pythonhosted.org/packages/b8/e9/1f7efbe20d0b2b10f6718944b5d8ece9152390904f29a78e68d4e7961159/pydantic_core-2.33.2-pp311-pypy311_pp73-musllinux_1_1_armv7l.whl", hash = "sha256:de4b83bb311557e439b9e186f733f6c645b9417c84e2eb8203f3f820a4b988bf", size = 2239013, upload-time = "2025-04-23T18:33:26.621Z" },
    { url = "https://files.pythonhosted.org/packages/3c/b2/5309c905a93811524a49b4e031e9851a6b00ff0fb668794472ea7746b448/pydantic_core-2.33.2-pp311-pypy311_pp73-musllinux_1_1_x86_64.whl", hash = "sha256:82f68293f055f51b51ea42fafc74b6aad03e70e191799430b90c13d643059ebb", size = 2238715, upload-time = "2025-04-23T18:33:28.656Z" },
    { url = "https://files.pythonhosted.org/packages/32/56/8a7ca5d2cd2cda1d245d34b1c9a942920a718082ae8e54e5f3e5a58b7add/pydantic_core-2.33.2-pp311-pypy311_pp73-win_amd64.whl", hash = "sha256:329467cecfb529c925cf2bbd4d60d2c509bc2fb52a20c1045bf09bb70971a9c1", size = 2066757, upload-time = "2025-04-23T18:33:30.645Z" },
    { url = "https://files.pythonhosted.org/packages/08/98/dbf3fdfabaf81cda5622154fda78ea9965ac467e3239078e0dcd6df159e7/pydantic_core-2.33.2-pp39-pypy39_pp73-macosx_10_12_x86_64.whl", hash = "sha256:87acbfcf8e90ca885206e98359d7dca4bcbb35abdc0ff66672a293e1d7a19101", size = 2024034, upload-time = "2025-04-23T18:33:32.843Z" },
    { url = "https://files.pythonhosted.org/packages/8d/99/7810aa9256e7f2ccd492590f86b79d370df1e9292f1f80b000b6a75bd2fb/pydantic_core-2.33.2-pp39-pypy39_pp73-macosx_11_0_arm64.whl", hash = "sha256:7f92c15cd1e97d4b12acd1cc9004fa092578acfa57b67ad5e43a197175d01a64", size = 1858578, upload-time = "2025-04-23T18:33:34.912Z" },
    { url = "https://files.pythonhosted.org/packages/d8/60/bc06fa9027c7006cc6dd21e48dbf39076dc39d9abbaf718a1604973a9670/pydantic_core-2.33.2-pp39-pypy39_pp73-manylinux_2_17_aarch64.manylinux2014_aarch64.whl", hash = "sha256:d3f26877a748dc4251cfcfda9dfb5f13fcb034f5308388066bcfe9031b63ae7d", size = 1892858, upload-time = "2025-04-23T18:33:36.933Z" },
    { url = "https://files.pythonhosted.org/packages/f2/40/9d03997d9518816c68b4dfccb88969756b9146031b61cd37f781c74c9b6a/pydantic_core-2.33.2-pp39-pypy39_pp73-manylinux_2_17_x86_64.manylinux2014_x86_64.whl", hash = "sha256:dac89aea9af8cd672fa7b510e7b8c33b0bba9a43186680550ccf23020f32d535", size = 2068498, upload-time = "2025-04-23T18:33:38.997Z" },
    { url = "https://files.pythonhosted.org/packages/d8/62/d490198d05d2d86672dc269f52579cad7261ced64c2df213d5c16e0aecb1/pydantic_core-2.33.2-pp39-pypy39_pp73-manylinux_2_5_i686.manylinux1_i686.whl", hash = "sha256:970919794d126ba8645f3837ab6046fb4e72bbc057b3709144066204c19a455d", size = 2108428, upload-time = "2025-04-23T18:33:41.18Z" },
    { url = "https://files.pythonhosted.org/packages/9a/ec/4cd215534fd10b8549015f12ea650a1a973da20ce46430b68fc3185573e8/pydantic_core-2.33.2-pp39-pypy39_pp73-musllinux_1_1_aarch64.whl", hash = "sha256:3eb3fe62804e8f859c49ed20a8451342de53ed764150cb14ca71357c765dc2a6", size = 2069854, upload-time = "2025-04-23T18:33:43.446Z" },
    { url = "https://files.pythonhosted.org/packages/1a/1a/abbd63d47e1d9b0d632fee6bb15785d0889c8a6e0a6c3b5a8e28ac1ec5d2/pydantic_core-2.33.2-pp39-pypy39_pp73-musllinux_1_1_armv7l.whl", hash = "sha256:3abcd9392a36025e3bd55f9bd38d908bd17962cc49bc6da8e7e96285336e2bca", size = 2237859, upload-time = "2025-04-23T18:33:45.56Z" },
    { url = "https://files.pythonhosted.org/packages/80/1c/fa883643429908b1c90598fd2642af8839efd1d835b65af1f75fba4d94fe/pydantic_core-2.33.2-pp39-pypy39_pp73-musllinux_1_1_x86_64.whl", hash = "sha256:3a1c81334778f9e3af2f8aeb7a960736e5cab1dfebfb26aabca09afd2906c039", size = 2239059, upload-time = "2025-04-23T18:33:47.735Z" },
    { url = "https://files.pythonhosted.org/packages/d4/29/3cade8a924a61f60ccfa10842f75eb12787e1440e2b8660ceffeb26685e7/pydantic_core-2.33.2-pp39-pypy39_pp73-win_amd64.whl", hash = "sha256:2807668ba86cb38c6817ad9bc66215ab8584d1d304030ce4f0887336f28a5e27", size = 2066661, upload-time = "2025-04-23T18:33:49.995Z" },
]

[[package]]
name = "pygments"
version = "2.19.2"
source = { registry = "https://pypi.org/simple" }
sdist = { url = "https://files.pythonhosted.org/packages/b0/77/a5b8c569bf593b0140bde72ea885a803b82086995367bf2037de0159d924/pygments-2.19.2.tar.gz", hash = "sha256:636cb2477cec7f8952536970bc533bc43743542f70392ae026374600add5b887", size = 4968631, upload-time = "2025-06-21T13:39:12.283Z" }
wheels = [
    { url = "https://files.pythonhosted.org/packages/c7/21/705964c7812476f378728bdf590ca4b771ec72385c533964653c68e86bdc/pygments-2.19.2-py3-none-any.whl", hash = "sha256:86540386c03d588bb81d44bc3928634ff26449851e99741617ecb9037ee5ec0b", size = 1225217, upload-time = "2025-06-21T13:39:07.939Z" },
]

[[package]]
name = "pyjwt"
version = "2.10.1"
source = { registry = "https://pypi.org/simple" }
sdist = { url = "https://files.pythonhosted.org/packages/e7/46/bd74733ff231675599650d3e47f361794b22ef3e3770998dda30d3b63726/pyjwt-2.10.1.tar.gz", hash = "sha256:3cc5772eb20009233caf06e9d8a0577824723b44e6648ee0a2aedb6cf9381953", size = 87785, upload-time = "2024-11-28T03:43:29.933Z" }
wheels = [
    { url = "https://files.pythonhosted.org/packages/61/ad/689f02752eeec26aed679477e80e632ef1b682313be70793d798c1d5fc8f/PyJWT-2.10.1-py3-none-any.whl", hash = "sha256:dcdd193e30abefd5debf142f9adfcdd2b58004e644f25406ffaebd50bd98dacb", size = 22997, upload-time = "2024-11-28T03:43:27.893Z" },
]

[package.optional-dependencies]
crypto = [
    { name = "cryptography" },
]

[[package]]
name = "pytest"
version = "8.4.2"
source = { registry = "https://pypi.org/simple" }
dependencies = [
    { name = "colorama", marker = "sys_platform == 'win32'" },
    { name = "exceptiongroup", marker = "python_full_version < '3.11'" },
    { name = "iniconfig" },
    { name = "packaging" },
    { name = "pluggy" },
    { name = "pygments" },
    { name = "tomli", marker = "python_full_version < '3.11'" },
]
sdist = { url = "https://files.pythonhosted.org/packages/a3/5c/00a0e072241553e1a7496d638deababa67c5058571567b92a7eaa258397c/pytest-8.4.2.tar.gz", hash = "sha256:86c0d0b93306b961d58d62a4db4879f27fe25513d4b969df351abdddb3c30e01", size = 1519618, upload-time = "2025-09-04T14:34:22.711Z" }
wheels = [
    { url = "https://files.pythonhosted.org/packages/a8/a4/20da314d277121d6534b3a980b29035dcd51e6744bd79075a6ce8fa4eb8d/pytest-8.4.2-py3-none-any.whl", hash = "sha256:872f880de3fc3a5bdc88a11b39c9710c3497a547cfa9320bc3c5e62fbf272e79", size = 365750, upload-time = "2025-09-04T14:34:20.226Z" },
]

[[package]]
name = "python-dotenv"
version = "1.1.1"
source = { registry = "https://pypi.org/simple" }
sdist = { url = "https://files.pythonhosted.org/packages/f6/b0/4bc07ccd3572a2f9df7e6782f52b0c6c90dcbb803ac4a167702d7d0dfe1e/python_dotenv-1.1.1.tar.gz", hash = "sha256:a8a6399716257f45be6a007360200409fce5cda2661e3dec71d23dc15f6189ab", size = 41978, upload-time = "2025-06-24T04:21:07.341Z" }
wheels = [
    { url = "https://files.pythonhosted.org/packages/5f/ed/539768cf28c661b5b068d66d96a2f155c4971a5d55684a514c1a0e0dec2f/python_dotenv-1.1.1-py3-none-any.whl", hash = "sha256:31f23644fe2602f88ff55e1f5c79ba497e01224ee7737937930c448e4d0e24dc", size = 20556, upload-time = "2025-06-24T04:21:06.073Z" },
]

[[package]]
name = "realtime"
version = "2.21.1"
source = { registry = "https://pypi.org/simple" }
dependencies = [
    { name = "pydantic" },
    { name = "typing-extensions" },
    { name = "websockets" },
]
sdist = { url = "https://files.pythonhosted.org/packages/14/cd/24fd70501505e14a3be9e62ea269d4b9fbc44cff1662a4d5763387b5d4e1/realtime-2.21.1.tar.gz", hash = "sha256:17fd2ce878473ec5d8580a91ea25baa864542815247f240b6958eec7ee3154a6", size = 18461, upload-time = "2025-10-03T19:03:25.882Z" }
wheels = [
    { url = "https://files.pythonhosted.org/packages/45/4b/a24872beff67a90bd81667c47f1982757b124132c21d2b039f6924ee6133/realtime-2.21.1-py3-none-any.whl", hash = "sha256:8031851f89186c4dafc4db1c2340e126ef8951c71982004449e7453ab5ff827c", size = 22061, upload-time = "2025-10-03T19:03:24.979Z" },
]

[[package]]
name = "rich"
version = "14.1.0"
source = { registry = "https://pypi.org/simple" }
dependencies = [
    { name = "markdown-it-py", version = "3.0.0", source = { registry = "https://pypi.org/simple" }, marker = "python_full_version < '3.10'" },
    { name = "markdown-it-py", version = "4.0.0", source = { registry = "https://pypi.org/simple" }, marker = "python_full_version >= '3.10'" },
    { name = "pygments" },
]
sdist = { url = "https://files.pythonhosted.org/packages/fe/75/af448d8e52bf1d8fa6a9d089ca6c07ff4453d86c65c145d0a300bb073b9b/rich-14.1.0.tar.gz", hash = "sha256:e497a48b844b0320d45007cdebfeaeed8db2a4f4bcf49f15e455cfc4af11eaa8", size = 224441, upload-time = "2025-07-25T07:32:58.125Z" }
wheels = [
    { url = "https://files.pythonhosted.org/packages/e3/30/3c4d035596d3cf444529e0b2953ad0466f6049528a879d27534700580395/rich-14.1.0-py3-none-any.whl", hash = "sha256:536f5f1785986d6dbdea3c75205c473f970777b4a0d6c6dd1b696aa05a3fa04f", size = 243368, upload-time = "2025-07-25T07:32:56.73Z" },
]

[[package]]
name = "rich-click"
version = "1.9.2"
source = { registry = "https://pypi.org/simple" }
dependencies = [
    { name = "click", version = "8.1.8", source = { registry = "https://pypi.org/simple" }, marker = "python_full_version < '3.10'" },
    { name = "click", version = "8.3.0", source = { registry = "https://pypi.org/simple" }, marker = "python_full_version >= '3.10'" },
    { name = "colorama", marker = "sys_platform == 'win32'" },
    { name = "rich" },
    { name = "typing-extensions", marker = "python_full_version < '3.11'" },
]
sdist = { url = "https://files.pythonhosted.org/packages/0c/4d/e8fcbd785a93dc5d7aef38f8aa4ade1e31b0c820eb2e8ff267056eda70b1/rich_click-1.9.2.tar.gz", hash = "sha256:1c4212f05561be0cac6a9c1743e1ebcd4fe1fb1e311f9f672abfada3be649db6", size = 73533, upload-time = "2025-10-04T21:56:25.36Z" }
wheels = [
    { url = "https://files.pythonhosted.org/packages/a9/27/7a82106d69738aefb81e044d6dd278053c5263581c5e8e5330e1339b8444/rich_click-1.9.2-py3-none-any.whl", hash = "sha256:5079dad67ed7df434a9ec1f20b1d62d831e58c78740026f968ce3d3b861f01a0", size = 70153, upload-time = "2025-10-04T21:56:24.066Z" },
]

[[package]]
name = "sniffio"
version = "1.3.1"
source = { registry = "https://pypi.org/simple" }
sdist = { url = "https://files.pythonhosted.org/packages/a2/87/a6771e1546d97e7e041b6ae58d80074f81b7d5121207425c964ddf5cfdbd/sniffio-1.3.1.tar.gz", hash = "sha256:f4324edc670a0f49750a81b895f35c3adb843cca46f0530f79fc1babb23789dc", size = 20372, upload-time = "2024-02-25T23:20:04.057Z" }
wheels = [
    { url = "https://files.pythonhosted.org/packages/e9/44/75a9c9421471a6c4805dbf2356f7c181a29c1879239abab1ea2cc8f38b40/sniffio-1.3.1-py3-none-any.whl", hash = "sha256:2f6da418d1f1e0fddd844478f41680e794e6051915791a034ff65e5f100525a2", size = 10235, upload-time = "2024-02-25T23:20:01.196Z" },
]

[[package]]
name = "sqlalchemy"
version = "2.0.43"
source = { registry = "https://pypi.org/simple" }
dependencies = [
    { name = "greenlet", marker = "(python_full_version < '3.14' and platform_machine == 'AMD64') or (python_full_version < '3.14' and platform_machine == 'WIN32') or (python_full_version < '3.14' and platform_machine == 'aarch64') or (python_full_version < '3.14' and platform_machine == 'amd64') or (python_full_version < '3.14' and platform_machine == 'ppc64le') or (python_full_version < '3.14' and platform_machine == 'win32') or (python_full_version < '3.14' and platform_machine == 'x86_64')" },
    { name = "typing-extensions" },
]
sdist = { url = "https://files.pythonhosted.org/packages/d7/bc/d59b5d97d27229b0e009bd9098cd81af71c2fa5549c580a0a67b9bed0496/sqlalchemy-2.0.43.tar.gz", hash = "sha256:788bfcef6787a7764169cfe9859fe425bf44559619e1d9f56f5bddf2ebf6f417", size = 9762949, upload-time = "2025-08-11T14:24:58.438Z" }
wheels = [
    { url = "https://files.pythonhosted.org/packages/8f/4e/985f7da36f09592c5ade99321c72c15101d23c0bb7eecfd1daaca5714422/sqlalchemy-2.0.43-cp310-cp310-macosx_10_9_x86_64.whl", hash = "sha256:70322986c0c699dca241418fcf18e637a4369e0ec50540a2b907b184c8bca069", size = 2133162, upload-time = "2025-08-11T15:52:17.854Z" },
    { url = "https://files.pythonhosted.org/packages/37/34/798af8db3cae069461e3bc0898a1610dc469386a97048471d364dc8aae1c/sqlalchemy-2.0.43-cp310-cp310-macosx_11_0_arm64.whl", hash = "sha256:87accdbba88f33efa7b592dc2e8b2a9c2cdbca73db2f9d5c510790428c09c154", size = 2123082, upload-time = "2025-08-11T15:52:19.181Z" },
    { url = "https://files.pythonhosted.org/packages/fb/0f/79cf4d9dad42f61ec5af1e022c92f66c2d110b93bb1dc9b033892971abfa/sqlalchemy-2.0.43-cp310-cp310-manylinux_2_17_aarch64.manylinux2014_aarch64.whl", hash = "sha256:c00e7845d2f692ebfc7d5e4ec1a3fd87698e4337d09e58d6749a16aedfdf8612", size = 3208871, upload-time = "2025-08-11T15:50:30.656Z" },
    { url = "https://files.pythonhosted.org/packages/56/b3/59befa58fb0e1a9802c87df02344548e6d007e77e87e6084e2131c29e033/sqlalchemy-2.0.43-cp310-cp310-manylinux_2_17_x86_64.manylinux2014_x86_64.whl", hash = "sha256:022e436a1cb39b13756cf93b48ecce7aa95382b9cfacceb80a7d263129dfd019", size = 3209583, upload-time = "2025-08-11T15:57:47.697Z" },
    { url = "https://files.pythonhosted.org/packages/29/d2/124b50c0eb8146e8f0fe16d01026c1a073844f0b454436d8544fe9b33bd7/sqlalchemy-2.0.43-cp310-cp310-musllinux_1_2_aarch64.whl", hash = "sha256:c5e73ba0d76eefc82ec0219d2301cb33bfe5205ed7a2602523111e2e56ccbd20", size = 3148177, upload-time = "2025-08-11T15:50:32.078Z" },
    { url = "https://files.pythonhosted.org/packages/83/f5/e369cd46aa84278107624617034a5825fedfc5c958b2836310ced4d2eadf/sqlalchemy-2.0.43-cp310-cp310-musllinux_1_2_x86_64.whl", hash = "sha256:9c2e02f06c68092b875d5cbe4824238ab93a7fa35d9c38052c033f7ca45daa18", size = 3172276, upload-time = "2025-08-11T15:57:49.477Z" },
    { url = "https://files.pythonhosted.org/packages/de/2b/4602bf4c3477fa4c837c9774e6dd22e0389fc52310c4c4dfb7e7ba05e90d/sqlalchemy-2.0.43-cp310-cp310-win32.whl", hash = "sha256:e7a903b5b45b0d9fa03ac6a331e1c1d6b7e0ab41c63b6217b3d10357b83c8b00", size = 2101491, upload-time = "2025-08-11T15:54:59.191Z" },
    { url = "https://files.pythonhosted.org/packages/38/2d/bfc6b6143adef553a08295490ddc52607ee435b9c751c714620c1b3dd44d/sqlalchemy-2.0.43-cp310-cp310-win_amd64.whl", hash = "sha256:4bf0edb24c128b7be0c61cd17eef432e4bef507013292415f3fb7023f02b7d4b", size = 2125148, upload-time = "2025-08-11T15:55:00.593Z" },
    { url = "https://files.pythonhosted.org/packages/9d/77/fa7189fe44114658002566c6fe443d3ed0ec1fa782feb72af6ef7fbe98e7/sqlalchemy-2.0.43-cp311-cp311-macosx_10_9_x86_64.whl", hash = "sha256:52d9b73b8fb3e9da34c2b31e6d99d60f5f99fd8c1225c9dad24aeb74a91e1d29", size = 2136472, upload-time = "2025-08-11T15:52:21.789Z" },
    { url = "https://files.pythonhosted.org/packages/99/ea/92ac27f2fbc2e6c1766bb807084ca455265707e041ba027c09c17d697867/sqlalchemy-2.0.43-cp311-cp311-macosx_11_0_arm64.whl", hash = "sha256:f42f23e152e4545157fa367b2435a1ace7571cab016ca26038867eb7df2c3631", size = 2126535, upload-time = "2025-08-11T15:52:23.109Z" },
    { url = "https://files.pythonhosted.org/packages/94/12/536ede80163e295dc57fff69724caf68f91bb40578b6ac6583a293534849/sqlalchemy-2.0.43-cp311-cp311-manylinux_2_17_aarch64.manylinux2014_aarch64.whl", hash = "sha256:4fb1a8c5438e0c5ea51afe9c6564f951525795cf432bed0c028c1cb081276685", size = 3297521, upload-time = "2025-08-11T15:50:33.536Z" },
    { url = "https://files.pythonhosted.org/packages/03/b5/cacf432e6f1fc9d156eca0560ac61d4355d2181e751ba8c0cd9cb232c8c1/sqlalchemy-2.0.43-cp311-cp311-manylinux_2_17_x86_64.manylinux2014_x86_64.whl", hash = "sha256:db691fa174e8f7036afefe3061bc40ac2b770718be2862bfb03aabae09051aca", size = 3297343, upload-time = "2025-08-11T15:57:51.186Z" },
    { url = "https://files.pythonhosted.org/packages/ca/ba/d4c9b526f18457667de4c024ffbc3a0920c34237b9e9dd298e44c7c00ee5/sqlalchemy-2.0.43-cp311-cp311-musllinux_1_2_aarch64.whl", hash = "sha256:fe2b3b4927d0bc03d02ad883f402d5de201dbc8894ac87d2e981e7d87430e60d", size = 3232113, upload-time = "2025-08-11T15:50:34.949Z" },
    { url = "https://files.pythonhosted.org/packages/aa/79/c0121b12b1b114e2c8a10ea297a8a6d5367bc59081b2be896815154b1163/sqlalchemy-2.0.43-cp311-cp311-musllinux_1_2_x86_64.whl", hash = "sha256:4d3d9b904ad4a6b175a2de0738248822f5ac410f52c2fd389ada0b5262d6a1e3", size = 3258240, upload-time = "2025-08-11T15:57:52.983Z" },
    { url = "https://files.pythonhosted.org/packages/79/99/a2f9be96fb382f3ba027ad42f00dbe30fdb6ba28cda5f11412eee346bec5/sqlalchemy-2.0.43-cp311-cp311-win32.whl", hash = "sha256:5cda6b51faff2639296e276591808c1726c4a77929cfaa0f514f30a5f6156921", size = 2101248, upload-time = "2025-08-11T15:55:01.855Z" },
    { url = "https://files.pythonhosted.org/packages/ee/13/744a32ebe3b4a7a9c7ea4e57babae7aa22070d47acf330d8e5a1359607f1/sqlalchemy-2.0.43-cp311-cp311-win_amd64.whl", hash = "sha256:c5d1730b25d9a07727d20ad74bc1039bbbb0a6ca24e6769861c1aa5bf2c4c4a8", size = 2126109, upload-time = "2025-08-11T15:55:04.092Z" },
    { url = "https://files.pythonhosted.org/packages/61/db/20c78f1081446095450bdc6ee6cc10045fce67a8e003a5876b6eaafc5cc4/sqlalchemy-2.0.43-cp312-cp312-macosx_10_13_x86_64.whl", hash = "sha256:20d81fc2736509d7a2bd33292e489b056cbae543661bb7de7ce9f1c0cd6e7f24", size = 2134891, upload-time = "2025-08-11T15:51:13.019Z" },
    { url = "https://files.pythonhosted.org/packages/45/0a/3d89034ae62b200b4396f0f95319f7d86e9945ee64d2343dcad857150fa2/sqlalchemy-2.0.43-cp312-cp312-macosx_11_0_arm64.whl", hash = "sha256:25b9fc27650ff5a2c9d490c13c14906b918b0de1f8fcbb4c992712d8caf40e83", size = 2123061, upload-time = "2025-08-11T15:51:14.319Z" },
    { url = "https://files.pythonhosted.org/packages/cb/10/2711f7ff1805919221ad5bee205971254845c069ee2e7036847103ca1e4c/sqlalchemy-2.0.43-cp312-cp312-manylinux_2_17_aarch64.manylinux2014_aarch64.whl", hash = "sha256:6772e3ca8a43a65a37c88e2f3e2adfd511b0b1da37ef11ed78dea16aeae85bd9", size = 3320384, upload-time = "2025-08-11T15:52:35.088Z" },
    { url = "https://files.pythonhosted.org/packages/6e/0e/3d155e264d2ed2778484006ef04647bc63f55b3e2d12e6a4f787747b5900/sqlalchemy-2.0.43-cp312-cp312-manylinux_2_17_x86_64.manylinux2014_x86_64.whl", hash = "sha256:1a113da919c25f7f641ffbd07fbc9077abd4b3b75097c888ab818f962707eb48", size = 3329648, upload-time = "2025-08-11T15:56:34.153Z" },
    { url = "https://files.pythonhosted.org/packages/5b/81/635100fb19725c931622c673900da5efb1595c96ff5b441e07e3dd61f2be/sqlalchemy-2.0.43-cp312-cp312-musllinux_1_2_aarch64.whl", hash = "sha256:4286a1139f14b7d70141c67a8ae1582fc2b69105f1b09d9573494eb4bb4b2687", size = 3258030, upload-time = "2025-08-11T15:52:36.933Z" },
    { url = "https://files.pythonhosted.org/packages/0c/ed/a99302716d62b4965fded12520c1cbb189f99b17a6d8cf77611d21442e47/sqlalchemy-2.0.43-cp312-cp312-musllinux_1_2_x86_64.whl", hash = "sha256:529064085be2f4d8a6e5fab12d36ad44f1909a18848fcfbdb59cc6d4bbe48efe", size = 3294469, upload-time = "2025-08-11T15:56:35.553Z" },
    { url = "https://files.pythonhosted.org/packages/5d/a2/3a11b06715149bf3310b55a98b5c1e84a42cfb949a7b800bc75cb4e33abc/sqlalchemy-2.0.43-cp312-cp312-win32.whl", hash = "sha256:b535d35dea8bbb8195e7e2b40059e2253acb2b7579b73c1b432a35363694641d", size = 2098906, upload-time = "2025-08-11T15:55:00.645Z" },
    { url = "https://files.pythonhosted.org/packages/bc/09/405c915a974814b90aa591280623adc6ad6b322f61fd5cff80aeaef216c9/sqlalchemy-2.0.43-cp312-cp312-win_amd64.whl", hash = "sha256:1c6d85327ca688dbae7e2b06d7d84cfe4f3fffa5b5f9e21bb6ce9d0e1a0e0e0a", size = 2126260, upload-time = "2025-08-11T15:55:02.965Z" },
    { url = "https://files.pythonhosted.org/packages/41/1c/a7260bd47a6fae7e03768bf66451437b36451143f36b285522b865987ced/sqlalchemy-2.0.43-cp313-cp313-macosx_10_13_x86_64.whl", hash = "sha256:e7c08f57f75a2bb62d7ee80a89686a5e5669f199235c6d1dac75cd59374091c3", size = 2130598, upload-time = "2025-08-11T15:51:15.903Z" },
    { url = "https://files.pythonhosted.org/packages/8e/84/8a337454e82388283830b3586ad7847aa9c76fdd4f1df09cdd1f94591873/sqlalchemy-2.0.43-cp313-cp313-macosx_11_0_arm64.whl", hash = "sha256:14111d22c29efad445cd5021a70a8b42f7d9152d8ba7f73304c4d82460946aaa", size = 2118415, upload-time = "2025-08-11T15:51:17.256Z" },
    { url = "https://files.pythonhosted.org/packages/cf/ff/22ab2328148492c4d71899d62a0e65370ea66c877aea017a244a35733685/sqlalchemy-2.0.43-cp313-cp313-manylinux_2_17_aarch64.manylinux2014_aarch64.whl", hash = "sha256:21b27b56eb2f82653168cefe6cb8e970cdaf4f3a6cb2c5e3c3c1cf3158968ff9", size = 3248707, upload-time = "2025-08-11T15:52:38.444Z" },
    { url = "https://files.pythonhosted.org/packages/dc/29/11ae2c2b981de60187f7cbc84277d9d21f101093d1b2e945c63774477aba/sqlalchemy-2.0.43-cp313-cp313-manylinux_2_17_x86_64.manylinux2014_x86_64.whl", hash = "sha256:9c5a9da957c56e43d72126a3f5845603da00e0293720b03bde0aacffcf2dc04f", size = 3253602, upload-time = "2025-08-11T15:56:37.348Z" },
    { url = "https://files.pythonhosted.org/packages/b8/61/987b6c23b12c56d2be451bc70900f67dd7d989d52b1ee64f239cf19aec69/sqlalchemy-2.0.43-cp313-cp313-musllinux_1_2_aarch64.whl", hash = "sha256:5d79f9fdc9584ec83d1b3c75e9f4595c49017f5594fee1a2217117647225d738", size = 3183248, upload-time = "2025-08-11T15:52:39.865Z" },
    { url = "https://files.pythonhosted.org/packages/86/85/29d216002d4593c2ce1c0ec2cec46dda77bfbcd221e24caa6e85eff53d89/sqlalchemy-2.0.43-cp313-cp313-musllinux_1_2_x86_64.whl", hash = "sha256:9df7126fd9db49e3a5a3999442cc67e9ee8971f3cb9644250107d7296cb2a164", size = 3219363, upload-time = "2025-08-11T15:56:39.11Z" },
    { url = "https://files.pythonhosted.org/packages/b6/e4/bd78b01919c524f190b4905d47e7630bf4130b9f48fd971ae1c6225b6f6a/sqlalchemy-2.0.43-cp313-cp313-win32.whl", hash = "sha256:7f1ac7828857fcedb0361b48b9ac4821469f7694089d15550bbcf9ab22564a1d", size = 2096718, upload-time = "2025-08-11T15:55:05.349Z" },
    { url = "https://files.pythonhosted.org/packages/ac/a5/ca2f07a2a201f9497de1928f787926613db6307992fe5cda97624eb07c2f/sqlalchemy-2.0.43-cp313-cp313-win_amd64.whl", hash = "sha256:971ba928fcde01869361f504fcff3b7143b47d30de188b11c6357c0505824197", size = 2123200, upload-time = "2025-08-11T15:55:07.932Z" },
    { url = "https://files.pythonhosted.org/packages/92/95/ddb5acf74a71e0fa4f9410c7d8555f169204ae054a49693b3cd31d0bf504/sqlalchemy-2.0.43-cp39-cp39-macosx_10_9_x86_64.whl", hash = "sha256:ceb5c832cc30663aeaf5e39657712f4c4241ad1f638d487ef7216258f6d41fe7", size = 2136445, upload-time = "2025-08-12T17:29:06.145Z" },
    { url = "https://files.pythonhosted.org/packages/ea/d4/7d7ea7dfbc1ddb0aa54dd63a686cd43842192b8e1bfb5315bb052925f704/sqlalchemy-2.0.43-cp39-cp39-macosx_11_0_arm64.whl", hash = "sha256:11f43c39b4b2ec755573952bbcc58d976779d482f6f832d7f33a8d869ae891bf", size = 2126411, upload-time = "2025-08-12T17:29:08.138Z" },
    { url = "https://files.pythonhosted.org/packages/07/bd/123ba09bec14112de10e49d8835e6561feb24fd34131099d98d28d34f106/sqlalchemy-2.0.43-cp39-cp39-manylinux_2_17_aarch64.manylinux2014_aarch64.whl", hash = "sha256:413391b2239db55be14fa4223034d7e13325a1812c8396ecd4f2c08696d5ccad", size = 3221776, upload-time = "2025-08-11T16:00:30.938Z" },
    { url = "https://files.pythonhosted.org/packages/ae/35/553e45d5b91b15980c13e1dbcd7591f49047589843fff903c086d7985afb/sqlalchemy-2.0.43-cp39-cp39-manylinux_2_17_x86_64.manylinux2014_x86_64.whl", hash = "sha256:c379e37b08c6c527181a397212346be39319fb64323741d23e46abd97a400d34", size = 3221665, upload-time = "2025-08-12T17:29:11.307Z" },
    { url = "https://files.pythonhosted.org/packages/07/4d/ff03e516087251da99bd879b5fdb2c697ff20295c836318dda988e12ec19/sqlalchemy-2.0.43-cp39-cp39-musllinux_1_2_aarch64.whl", hash = "sha256:03d73ab2a37d9e40dec4984d1813d7878e01dbdc742448d44a7341b7a9f408c7", size = 3160067, upload-time = "2025-08-11T16:00:33.148Z" },
    { url = "https://files.pythonhosted.org/packages/ae/88/cbc7caa186ecdc5dea013e9ccc00d78b93a6638dc39656a42369a9536458/sqlalchemy-2.0.43-cp39-cp39-musllinux_1_2_x86_64.whl", hash = "sha256:8cee08f15d9e238ede42e9bbc1d6e7158d0ca4f176e4eab21f88ac819ae3bd7b", size = 3184462, upload-time = "2025-08-12T17:29:14.919Z" },
    { url = "https://files.pythonhosted.org/packages/ab/69/f8bbd43080b6fa75cb44ff3a1cc99aaae538dd0ade1a58206912b2565d72/sqlalchemy-2.0.43-cp39-cp39-win32.whl", hash = "sha256:b3edaec7e8b6dc5cd94523c6df4f294014df67097c8217a89929c99975811414", size = 2104031, upload-time = "2025-08-11T15:48:56.453Z" },
    { url = "https://files.pythonhosted.org/packages/36/39/2ec1b0e7a4f44d833d924e7bfca8054c72e37eb73f4d02795d16d8b0230a/sqlalchemy-2.0.43-cp39-cp39-win_amd64.whl", hash = "sha256:227119ce0a89e762ecd882dc661e0aa677a690c914e358f0dd8932a2e8b2765b", size = 2128007, upload-time = "2025-08-11T15:48:57.872Z" },
    { url = "https://files.pythonhosted.org/packages/b8/d9/13bdde6521f322861fab67473cec4b1cc8999f3871953531cf61945fad92/sqlalchemy-2.0.43-py3-none-any.whl", hash = "sha256:1681c21dd2ccee222c2fe0bef671d1aef7c504087c9c4e800371cfcc8ac966fc", size = 1924759, upload-time = "2025-08-11T15:39:53.024Z" },
]

[[package]]
name = "storage3"
version = "2.21.1"
source = { registry = "https://pypi.org/simple" }
dependencies = [
    { name = "deprecation" },
    { name = "httpx", extra = ["http2"] },
    { name = "pydantic" },
]
sdist = { url = "https://files.pythonhosted.org/packages/3a/cd/934e717f0dbe499f1fd60853d1bc13f2b71dde59f71524dff3de825a9028/storage3-2.21.1.tar.gz", hash = "sha256:58ee49b5c51fcf0e43edf3f39463f14051e36d6d5aeff1516e9171f2dc48f987", size = 9434, upload-time = "2025-10-03T19:03:27.448Z" }
wheels = [
    { url = "https://files.pythonhosted.org/packages/45/a1/75746392c252d52f03498abd009ae6f92c79ba744fdaeb79ffc26fe88b16/storage3-2.21.1-py3-none-any.whl", hash = "sha256:a916959d626d1c0d039e7993b7abcda76674fe7e7d3778afe7c171d871fd0f22", size = 18309, upload-time = "2025-10-03T19:03:26.506Z" },
]

[[package]]
name = "strenum"
version = "0.4.15"
source = { registry = "https://pypi.org/simple" }
sdist = { url = "https://files.pythonhosted.org/packages/85/ad/430fb60d90e1d112a62ff57bdd1f286ec73a2a0331272febfddd21f330e1/StrEnum-0.4.15.tar.gz", hash = "sha256:878fb5ab705442070e4dd1929bb5e2249511c0bcf2b0eeacf3bcd80875c82eff", size = 23384, upload-time = "2023-06-29T22:02:58.399Z" }
wheels = [
    { url = "https://files.pythonhosted.org/packages/81/69/297302c5f5f59c862faa31e6cb9a4cd74721cd1e052b38e464c5b402df8b/StrEnum-0.4.15-py3-none-any.whl", hash = "sha256:a30cda4af7cc6b5bf52c8055bc4bf4b2b6b14a93b574626da33df53cf7740659", size = 8851, upload-time = "2023-06-29T22:02:56.947Z" },
]

[[package]]
name = "supabase"
version = "2.22.0"
source = { registry = "https://pypi.org/simple" }
dependencies = [
    { name = "httpx" },
    { name = "postgrest" },
    { name = "realtime" },
    { name = "storage3" },
    { name = "supabase-auth" },
    { name = "supabase-functions" },
]
sdist = { url = "https://files.pythonhosted.org/packages/4a/c6/b71bd14057e7d406a688aec7aee2e151f72344a086c0f4eee60f8bac06b9/supabase-2.22.0.tar.gz", hash = "sha256:c2dda9cc712db69ab4f690092581cff0b8978c268f782a3c16663c9ff0094473", size = 9323, upload-time = "2025-10-08T19:32:52Z" }
wheels = [
    { url = "https://files.pythonhosted.org/packages/ea/a9/e5c30975edb0cd114f7463c76f0815931d255ee128ab4ea6e1650d8e23c2/supabase-2.22.0-py3-none-any.whl", hash = "sha256:4d50b32b07b07439f69db75c1c1b013446167fd2aa747fbbb3b094084b5a52f4", size = 16357, upload-time = "2025-10-08T19:32:50.888Z" },
]

[[package]]
name = "supabase-auth"
version = "2.21.1"
source = { registry = "https://pypi.org/simple" }
dependencies = [
    { name = "httpx", extra = ["http2"] },
    { name = "pydantic" },
    { name = "pyjwt", extra = ["crypto"] },
]
sdist = { url = "https://files.pythonhosted.org/packages/57/97/7e21acccedc9084b9aefc95c3f5391a338785016e97ddb9a16700a9b5659/supabase_auth-2.21.1.tar.gz", hash = "sha256:584e6bd834287b4a030c2b0e82366970093301f63c464f1abf4ce3049e142b24", size = 35492, upload-time = "2025-10-03T19:03:31.196Z" }
wheels = [
    { url = "https://files.pythonhosted.org/packages/9a/2c/fb6eabef244a03b523ce2628d1436ab835b9d7d9c601aafb89e8f43ef603/supabase_auth-2.21.1-py3-none-any.whl", hash = "sha256:17365da49a4961ad00ba7b7fd9569d65a1107e767db965cce050e2d799fc6820", size = 43942, upload-time = "2025-10-03T19:03:30.221Z" },
]

[[package]]
name = "supabase-functions"
version = "2.21.1"
source = { registry = "https://pypi.org/simple" }
dependencies = [
    { name = "httpx", extra = ["http2"] },
    { name = "strenum" },
]
sdist = { url = "https://files.pythonhosted.org/packages/06/a4/6c2739df6b03e640099ba389aa23b121f076f9087453fa391019152a8e5f/supabase_functions-2.21.1.tar.gz", hash = "sha256:2482cb39d730c4d9f8b9bc53964a668288717b0fb033a75e98d2f76276728957", size = 4655, upload-time = "2025-10-03T19:03:32.777Z" }
wheels = [
    { url = "https://files.pythonhosted.org/packages/e7/71/b0821c27540646ae35c3bd43fb6a6bc33e8605b43e6ef156b393f3cfc5aa/supabase_functions-2.21.1-py3-none-any.whl", hash = "sha256:dcc3291c5df6a4c6363c346528e6c3fe3b09a1d6c9b992797eb51d53eb38679d", size = 8679, upload-time = "2025-10-03T19:03:31.952Z" },
]

[[package]]
name = "tomli"
version = "2.2.1"
source = { registry = "https://pypi.org/simple" }
sdist = { url = "https://files.pythonhosted.org/packages/18/87/302344fed471e44a87289cf4967697d07e532f2421fdaf868a303cbae4ff/tomli-2.2.1.tar.gz", hash = "sha256:cd45e1dc79c835ce60f7404ec8119f2eb06d38b1deba146f07ced3bbc44505ff", size = 17175, upload-time = "2024-11-27T22:38:36.873Z" }
wheels = [
    { url = "https://files.pythonhosted.org/packages/43/ca/75707e6efa2b37c77dadb324ae7d9571cb424e61ea73fad7c56c2d14527f/tomli-2.2.1-cp311-cp311-macosx_10_9_x86_64.whl", hash = "sha256:678e4fa69e4575eb77d103de3df8a895e1591b48e740211bd1067378c69e8249", size = 131077, upload-time = "2024-11-27T22:37:54.956Z" },
    { url = "https://files.pythonhosted.org/packages/c7/16/51ae563a8615d472fdbffc43a3f3d46588c264ac4f024f63f01283becfbb/tomli-2.2.1-cp311-cp311-macosx_11_0_arm64.whl", hash = "sha256:023aa114dd824ade0100497eb2318602af309e5a55595f76b626d6d9f3b7b0a6", size = 123429, upload-time = "2024-11-27T22:37:56.698Z" },
    { url = "https://files.pythonhosted.org/packages/f1/dd/4f6cd1e7b160041db83c694abc78e100473c15d54620083dbd5aae7b990e/tomli-2.2.1-cp311-cp311-manylinux_2_17_aarch64.manylinux2014_aarch64.whl", hash = "sha256:ece47d672db52ac607a3d9599a9d48dcb2f2f735c6c2d1f34130085bb12b112a", size = 226067, upload-time = "2024-11-27T22:37:57.63Z" },
    { url = "https://files.pythonhosted.org/packages/a9/6b/c54ede5dc70d648cc6361eaf429304b02f2871a345bbdd51e993d6cdf550/tomli-2.2.1-cp311-cp311-manylinux_2_17_x86_64.manylinux2014_x86_64.whl", hash = "sha256:6972ca9c9cc9f0acaa56a8ca1ff51e7af152a9f87fb64623e31d5c83700080ee", size = 236030, upload-time = "2024-11-27T22:37:59.344Z" },
    { url = "https://files.pythonhosted.org/packages/1f/47/999514fa49cfaf7a92c805a86c3c43f4215621855d151b61c602abb38091/tomli-2.2.1-cp311-cp311-manylinux_2_5_i686.manylinux1_i686.manylinux_2_17_i686.manylinux2014_i686.whl", hash = "sha256:c954d2250168d28797dd4e3ac5cf812a406cd5a92674ee4c8f123c889786aa8e", size = 240898, upload-time = "2024-11-27T22:38:00.429Z" },
    { url = "https://files.pythonhosted.org/packages/73/41/0a01279a7ae09ee1573b423318e7934674ce06eb33f50936655071d81a24/tomli-2.2.1-cp311-cp311-musllinux_1_2_aarch64.whl", hash = "sha256:8dd28b3e155b80f4d54beb40a441d366adcfe740969820caf156c019fb5c7ec4", size = 229894, upload-time = "2024-11-27T22:38:02.094Z" },
    { url = "https://files.pythonhosted.org/packages/55/18/5d8bc5b0a0362311ce4d18830a5d28943667599a60d20118074ea1b01bb7/tomli-2.2.1-cp311-cp311-musllinux_1_2_i686.whl", hash = "sha256:e59e304978767a54663af13c07b3d1af22ddee3bb2fb0618ca1593e4f593a106", size = 245319, upload-time = "2024-11-27T22:38:03.206Z" },
    { url = "https://files.pythonhosted.org/packages/92/a3/7ade0576d17f3cdf5ff44d61390d4b3febb8a9fc2b480c75c47ea048c646/tomli-2.2.1-cp311-cp311-musllinux_1_2_x86_64.whl", hash = "sha256:33580bccab0338d00994d7f16f4c4ec25b776af3ffaac1ed74e0b3fc95e885a8", size = 238273, upload-time = "2024-11-27T22:38:04.217Z" },
    { url = "https://files.pythonhosted.org/packages/72/6f/fa64ef058ac1446a1e51110c375339b3ec6be245af9d14c87c4a6412dd32/tomli-2.2.1-cp311-cp311-win32.whl", hash = "sha256:465af0e0875402f1d226519c9904f37254b3045fc5084697cefb9bdde1ff99ff", size = 98310, upload-time = "2024-11-27T22:38:05.908Z" },
    { url = "https://files.pythonhosted.org/packages/6a/1c/4a2dcde4a51b81be3530565e92eda625d94dafb46dbeb15069df4caffc34/tomli-2.2.1-cp311-cp311-win_amd64.whl", hash = "sha256:2d0f2fdd22b02c6d81637a3c95f8cd77f995846af7414c5c4b8d0545afa1bc4b", size = 108309, upload-time = "2024-11-27T22:38:06.812Z" },
    { url = "https://files.pythonhosted.org/packages/52/e1/f8af4c2fcde17500422858155aeb0d7e93477a0d59a98e56cbfe75070fd0/tomli-2.2.1-cp312-cp312-macosx_10_13_x86_64.whl", hash = "sha256:4a8f6e44de52d5e6c657c9fe83b562f5f4256d8ebbfe4ff922c495620a7f6cea", size = 132762, upload-time = "2024-11-27T22:38:07.731Z" },
    { url = "https://files.pythonhosted.org/packages/03/b8/152c68bb84fc00396b83e7bbddd5ec0bd3dd409db4195e2a9b3e398ad2e3/tomli-2.2.1-cp312-cp312-macosx_11_0_arm64.whl", hash = "sha256:8d57ca8095a641b8237d5b079147646153d22552f1c637fd3ba7f4b0b29167a8", size = 123453, upload-time = "2024-11-27T22:38:09.384Z" },
    { url = "https://files.pythonhosted.org/packages/c8/d6/fc9267af9166f79ac528ff7e8c55c8181ded34eb4b0e93daa767b8841573/tomli-2.2.1-cp312-cp312-manylinux_2_17_aarch64.manylinux2014_aarch64.whl", hash = "sha256:4e340144ad7ae1533cb897d406382b4b6fede8890a03738ff1683af800d54192", size = 233486, upload-time = "2024-11-27T22:38:10.329Z" },
    { url = "https://files.pythonhosted.org/packages/5c/51/51c3f2884d7bab89af25f678447ea7d297b53b5a3b5730a7cb2ef6069f07/tomli-2.2.1-cp312-cp312-manylinux_2_17_x86_64.manylinux2014_x86_64.whl", hash = "sha256:db2b95f9de79181805df90bedc5a5ab4c165e6ec3fe99f970d0e302f384ad222", size = 242349, upload-time = "2024-11-27T22:38:11.443Z" },
    { url = "https://files.pythonhosted.org/packages/ab/df/bfa89627d13a5cc22402e441e8a931ef2108403db390ff3345c05253935e/tomli-2.2.1-cp312-cp312-manylinux_2_5_i686.manylinux1_i686.manylinux_2_17_i686.manylinux2014_i686.whl", hash = "sha256:40741994320b232529c802f8bc86da4e1aa9f413db394617b9a256ae0f9a7f77", size = 252159, upload-time = "2024-11-27T22:38:13.099Z" },
    { url = "https://files.pythonhosted.org/packages/9e/6e/fa2b916dced65763a5168c6ccb91066f7639bdc88b48adda990db10c8c0b/tomli-2.2.1-cp312-cp312-musllinux_1_2_aarch64.whl", hash = "sha256:400e720fe168c0f8521520190686ef8ef033fb19fc493da09779e592861b78c6", size = 237243, upload-time = "2024-11-27T22:38:14.766Z" },
    { url = "https://files.pythonhosted.org/packages/b4/04/885d3b1f650e1153cbb93a6a9782c58a972b94ea4483ae4ac5cedd5e4a09/tomli-2.2.1-cp312-cp312-musllinux_1_2_i686.whl", hash = "sha256:02abe224de6ae62c19f090f68da4e27b10af2b93213d36cf44e6e1c5abd19fdd", size = 259645, upload-time = "2024-11-27T22:38:15.843Z" },
    { url = "https://files.pythonhosted.org/packages/9c/de/6b432d66e986e501586da298e28ebeefd3edc2c780f3ad73d22566034239/tomli-2.2.1-cp312-cp312-musllinux_1_2_x86_64.whl", hash = "sha256:b82ebccc8c8a36f2094e969560a1b836758481f3dc360ce9a3277c65f374285e", size = 244584, upload-time = "2024-11-27T22:38:17.645Z" },
    { url = "https://files.pythonhosted.org/packages/1c/9a/47c0449b98e6e7d1be6cbac02f93dd79003234ddc4aaab6ba07a9a7482e2/tomli-2.2.1-cp312-cp312-win32.whl", hash = "sha256:889f80ef92701b9dbb224e49ec87c645ce5df3fa2cc548664eb8a25e03127a98", size = 98875, upload-time = "2024-11-27T22:38:19.159Z" },
    { url = "https://files.pythonhosted.org/packages/ef/60/9b9638f081c6f1261e2688bd487625cd1e660d0a85bd469e91d8db969734/tomli-2.2.1-cp312-cp312-win_amd64.whl", hash = "sha256:7fc04e92e1d624a4a63c76474610238576942d6b8950a2d7f908a340494e67e4", size = 109418, upload-time = "2024-11-27T22:38:20.064Z" },
    { url = "https://files.pythonhosted.org/packages/04/90/2ee5f2e0362cb8a0b6499dc44f4d7d48f8fff06d28ba46e6f1eaa61a1388/tomli-2.2.1-cp313-cp313-macosx_10_13_x86_64.whl", hash = "sha256:f4039b9cbc3048b2416cc57ab3bda989a6fcf9b36cf8937f01a6e731b64f80d7", size = 132708, upload-time = "2024-11-27T22:38:21.659Z" },
    { url = "https://files.pythonhosted.org/packages/c0/ec/46b4108816de6b385141f082ba99e315501ccd0a2ea23db4a100dd3990ea/tomli-2.2.1-cp313-cp313-macosx_11_0_arm64.whl", hash = "sha256:286f0ca2ffeeb5b9bd4fcc8d6c330534323ec51b2f52da063b11c502da16f30c", size = 123582, upload-time = "2024-11-27T22:38:22.693Z" },
    { url = "https://files.pythonhosted.org/packages/a0/bd/b470466d0137b37b68d24556c38a0cc819e8febe392d5b199dcd7f578365/tomli-2.2.1-cp313-cp313-manylinux_2_17_aarch64.manylinux2014_aarch64.whl", hash = "sha256:a92ef1a44547e894e2a17d24e7557a5e85a9e1d0048b0b5e7541f76c5032cb13", size = 232543, upload-time = "2024-11-27T22:38:24.367Z" },
    { url = "https://files.pythonhosted.org/packages/d9/e5/82e80ff3b751373f7cead2815bcbe2d51c895b3c990686741a8e56ec42ab/tomli-2.2.1-cp313-cp313-manylinux_2_17_x86_64.manylinux2014_x86_64.whl", hash = "sha256:9316dc65bed1684c9a98ee68759ceaed29d229e985297003e494aa825ebb0281", size = 241691, upload-time = "2024-11-27T22:38:26.081Z" },
    { url = "https://files.pythonhosted.org/packages/05/7e/2a110bc2713557d6a1bfb06af23dd01e7dde52b6ee7dadc589868f9abfac/tomli-2.2.1-cp313-cp313-manylinux_2_5_i686.manylinux1_i686.manylinux_2_17_i686.manylinux2014_i686.whl", hash = "sha256:e85e99945e688e32d5a35c1ff38ed0b3f41f43fad8df0bdf79f72b2ba7bc5272", size = 251170, upload-time = "2024-11-27T22:38:27.921Z" },
    { url = "https://files.pythonhosted.org/packages/64/7b/22d713946efe00e0adbcdfd6d1aa119ae03fd0b60ebed51ebb3fa9f5a2e5/tomli-2.2.1-cp313-cp313-musllinux_1_2_aarch64.whl", hash = "sha256:ac065718db92ca818f8d6141b5f66369833d4a80a9d74435a268c52bdfa73140", size = 236530, upload-time = "2024-11-27T22:38:29.591Z" },
    { url = "https://files.pythonhosted.org/packages/38/31/3a76f67da4b0cf37b742ca76beaf819dca0ebef26d78fc794a576e08accf/tomli-2.2.1-cp313-cp313-musllinux_1_2_i686.whl", hash = "sha256:d920f33822747519673ee656a4b6ac33e382eca9d331c87770faa3eef562aeb2", size = 258666, upload-time = "2024-11-27T22:38:30.639Z" },
    { url = "https://files.pythonhosted.org/packages/07/10/5af1293da642aded87e8a988753945d0cf7e00a9452d3911dd3bb354c9e2/tomli-2.2.1-cp313-cp313-musllinux_1_2_x86_64.whl", hash = "sha256:a198f10c4d1b1375d7687bc25294306e551bf1abfa4eace6650070a5c1ae2744", size = 243954, upload-time = "2024-11-27T22:38:31.702Z" },
    { url = "https://files.pythonhosted.org/packages/5b/b9/1ed31d167be802da0fc95020d04cd27b7d7065cc6fbefdd2f9186f60d7bd/tomli-2.2.1-cp313-cp313-win32.whl", hash = "sha256:d3f5614314d758649ab2ab3a62d4f2004c825922f9e370b29416484086b264ec", size = 98724, upload-time = "2024-11-27T22:38:32.837Z" },
    { url = "https://files.pythonhosted.org/packages/c7/32/b0963458706accd9afcfeb867c0f9175a741bf7b19cd424230714d722198/tomli-2.2.1-cp313-cp313-win_amd64.whl", hash = "sha256:a38aa0308e754b0e3c67e344754dff64999ff9b513e691d0e786265c93583c69", size = 109383, upload-time = "2024-11-27T22:38:34.455Z" },
    { url = "https://files.pythonhosted.org/packages/6e/c2/61d3e0f47e2b74ef40a68b9e6ad5984f6241a942f7cd3bbfbdbd03861ea9/tomli-2.2.1-py3-none-any.whl", hash = "sha256:cb55c73c5f4408779d0cf3eef9f762b9c9f147a77de7b258bef0a5628adc85cc", size = 14257, upload-time = "2024-11-27T22:38:35.385Z" },
]

[[package]]
name = "tqdm"
version = "4.67.1"
source = { registry = "https://pypi.org/simple" }
dependencies = [
    { name = "colorama", marker = "sys_platform == 'win32'" },
]
sdist = { url = "https://files.pythonhosted.org/packages/a8/4b/29b4ef32e036bb34e4ab51796dd745cdba7ed47ad142a9f4a1eb8e0c744d/tqdm-4.67.1.tar.gz", hash = "sha256:f8aef9c52c08c13a65f30ea34f4e5aac3fd1a34959879d7e59e63027286627f2", size = 169737, upload-time = "2024-11-24T20:12:22.481Z" }
wheels = [
    { url = "https://files.pythonhosted.org/packages/d0/30/dc54f88dd4a2b5dc8a0279bdd7270e735851848b762aeb1c1184ed1f6b14/tqdm-4.67.1-py3-none-any.whl", hash = "sha256:26445eca388f82e72884e0d580d5464cd801a3ea01e63e5601bdff9ba6a48de2", size = 78540, upload-time = "2024-11-24T20:12:19.698Z" },
]

[[package]]
name = "typing-extensions"
version = "4.15.0"
source = { registry = "https://pypi.org/simple" }
sdist = { url = "https://files.pythonhosted.org/packages/72/94/1a15dd82efb362ac84269196e94cf00f187f7ed21c242792a923cdb1c61f/typing_extensions-4.15.0.tar.gz", hash = "sha256:0cea48d173cc12fa28ecabc3b837ea3cf6f38c6d1136f85cbaaf598984861466", size = 109391, upload-time = "2025-08-25T13:49:26.313Z" }
wheels = [
    { url = "https://files.pythonhosted.org/packages/18/67/36e9267722cc04a6b9f15c7f3441c2363321a3ea07da7ae0c0707beb2a9c/typing_extensions-4.15.0-py3-none-any.whl", hash = "sha256:f0fa19c6845758ab08074a0cfa8b7aecb71c999ca73d62883bc25cc018c4e548", size = 44614, upload-time = "2025-08-25T13:49:24.86Z" },
]

[[package]]
name = "typing-inspection"
version = "0.4.2"
source = { registry = "https://pypi.org/simple" }
dependencies = [
    { name = "typing-extensions" },
]
sdist = { url = "https://files.pythonhosted.org/packages/55/e3/70399cb7dd41c10ac53367ae42139cf4b1ca5f36bb3dc6c9d33acdb43655/typing_inspection-0.4.2.tar.gz", hash = "sha256:ba561c48a67c5958007083d386c3295464928b01faa735ab8547c5692e87f464", size = 75949, upload-time = "2025-10-01T02:14:41.687Z" }
wheels = [
    { url = "https://files.pythonhosted.org/packages/dc/9b/47798a6c91d8bdb567fe2698fe81e0c6b7cb7ef4d13da4114b41d239f65d/typing_inspection-0.4.2-py3-none-any.whl", hash = "sha256:4ed1cacbdc298c220f1bd249ed5287caa16f34d44ef4e9c3d0cbad5b521545e7", size = 14611, upload-time = "2025-10-01T02:14:40.154Z" },
]

[[package]]
name = "vecs"
version = "0.4.5"
source = { registry = "https://pypi.org/simple" }
dependencies = [
    { name = "deprecated" },
    { name = "flupy" },
    { name = "pgvector" },
    { name = "psycopg2-binary" },
    { name = "sqlalchemy" },
]
sdist = { url = "https://files.pythonhosted.org/packages/0c/87/9fb55aff1e18278c2a0d93ba48432e060086702e258e7e13068a31376548/vecs-0.4.5.tar.gz", hash = "sha256:7cd3ab65cf88f5869d49f70ae7385e844c4915700da1f2299c938afa56148cb6", size = 22036, upload-time = "2024-12-13T20:53:50.983Z" }

[[package]]
name = "websockets"
version = "15.0.1"
source = { registry = "https://pypi.org/simple" }
sdist = { url = "https://files.pythonhosted.org/packages/21/e6/26d09fab466b7ca9c7737474c52be4f76a40301b08362eb2dbc19dcc16c1/websockets-15.0.1.tar.gz", hash = "sha256:82544de02076bafba038ce055ee6412d68da13ab47f0c60cab827346de828dee", size = 177016, upload-time = "2025-03-05T20:03:41.606Z" }
wheels = [
    { url = "https://files.pythonhosted.org/packages/1e/da/6462a9f510c0c49837bbc9345aca92d767a56c1fb2939e1579df1e1cdcf7/websockets-15.0.1-cp310-cp310-macosx_10_9_universal2.whl", hash = "sha256:d63efaa0cd96cf0c5fe4d581521d9fa87744540d4bc999ae6e08595a1014b45b", size = 175423, upload-time = "2025-03-05T20:01:35.363Z" },
    { url = "https://files.pythonhosted.org/packages/1c/9f/9d11c1a4eb046a9e106483b9ff69bce7ac880443f00e5ce64261b47b07e7/websockets-15.0.1-cp310-cp310-macosx_10_9_x86_64.whl", hash = "sha256:ac60e3b188ec7574cb761b08d50fcedf9d77f1530352db4eef1707fe9dee7205", size = 173080, upload-time = "2025-03-05T20:01:37.304Z" },
    { url = "https://files.pythonhosted.org/packages/d5/4f/b462242432d93ea45f297b6179c7333dd0402b855a912a04e7fc61c0d71f/websockets-15.0.1-cp310-cp310-macosx_11_0_arm64.whl", hash = "sha256:5756779642579d902eed757b21b0164cd6fe338506a8083eb58af5c372e39d9a", size = 173329, upload-time = "2025-03-05T20:01:39.668Z" },
    { url = "https://files.pythonhosted.org/packages/6e/0c/6afa1f4644d7ed50284ac59cc70ef8abd44ccf7d45850d989ea7310538d0/websockets-15.0.1-cp310-cp310-manylinux_2_17_aarch64.manylinux2014_aarch64.whl", hash = "sha256:0fdfe3e2a29e4db3659dbd5bbf04560cea53dd9610273917799f1cde46aa725e", size = 182312, upload-time = "2025-03-05T20:01:41.815Z" },
    { url = "https://files.pythonhosted.org/packages/dd/d4/ffc8bd1350b229ca7a4db2a3e1c482cf87cea1baccd0ef3e72bc720caeec/websockets-15.0.1-cp310-cp310-manylinux_2_5_i686.manylinux1_i686.manylinux_2_17_i686.manylinux2014_i686.whl", hash = "sha256:4c2529b320eb9e35af0fa3016c187dffb84a3ecc572bcee7c3ce302bfeba52bf", size = 181319, upload-time = "2025-03-05T20:01:43.967Z" },
    { url = "https://files.pythonhosted.org/packages/97/3a/5323a6bb94917af13bbb34009fac01e55c51dfde354f63692bf2533ffbc2/websockets-15.0.1-cp310-cp310-manylinux_2_5_x86_64.manylinux1_x86_64.manylinux_2_17_x86_64.manylinux2014_x86_64.whl", hash = "sha256:ac1e5c9054fe23226fb11e05a6e630837f074174c4c2f0fe442996112a6de4fb", size = 181631, upload-time = "2025-03-05T20:01:46.104Z" },
    { url = "https://files.pythonhosted.org/packages/a6/cc/1aeb0f7cee59ef065724041bb7ed667b6ab1eeffe5141696cccec2687b66/websockets-15.0.1-cp310-cp310-musllinux_1_2_aarch64.whl", hash = "sha256:5df592cd503496351d6dc14f7cdad49f268d8e618f80dce0cd5a36b93c3fc08d", size = 182016, upload-time = "2025-03-05T20:01:47.603Z" },
    { url = "https://files.pythonhosted.org/packages/79/f9/c86f8f7af208e4161a7f7e02774e9d0a81c632ae76db2ff22549e1718a51/websockets-15.0.1-cp310-cp310-musllinux_1_2_i686.whl", hash = "sha256:0a34631031a8f05657e8e90903e656959234f3a04552259458aac0b0f9ae6fd9", size = 181426, upload-time = "2025-03-05T20:01:48.949Z" },
    { url = "https://files.pythonhosted.org/packages/c7/b9/828b0bc6753db905b91df6ae477c0b14a141090df64fb17f8a9d7e3516cf/websockets-15.0.1-cp310-cp310-musllinux_1_2_x86_64.whl", hash = "sha256:3d00075aa65772e7ce9e990cab3ff1de702aa09be3940d1dc88d5abf1ab8a09c", size = 181360, upload-time = "2025-03-05T20:01:50.938Z" },
    { url = "https://files.pythonhosted.org/packages/89/fb/250f5533ec468ba6327055b7d98b9df056fb1ce623b8b6aaafb30b55d02e/websockets-15.0.1-cp310-cp310-win32.whl", hash = "sha256:1234d4ef35db82f5446dca8e35a7da7964d02c127b095e172e54397fb6a6c256", size = 176388, upload-time = "2025-03-05T20:01:52.213Z" },
    { url = "https://files.pythonhosted.org/packages/1c/46/aca7082012768bb98e5608f01658ff3ac8437e563eca41cf068bd5849a5e/websockets-15.0.1-cp310-cp310-win_amd64.whl", hash = "sha256:39c1fec2c11dc8d89bba6b2bf1556af381611a173ac2b511cf7231622058af41", size = 176830, upload-time = "2025-03-05T20:01:53.922Z" },
    { url = "https://files.pythonhosted.org/packages/9f/32/18fcd5919c293a398db67443acd33fde142f283853076049824fc58e6f75/websockets-15.0.1-cp311-cp311-macosx_10_9_universal2.whl", hash = "sha256:823c248b690b2fd9303ba00c4f66cd5e2d8c3ba4aa968b2779be9532a4dad431", size = 175423, upload-time = "2025-03-05T20:01:56.276Z" },
    { url = "https://files.pythonhosted.org/packages/76/70/ba1ad96b07869275ef42e2ce21f07a5b0148936688c2baf7e4a1f60d5058/websockets-15.0.1-cp311-cp311-macosx_10_9_x86_64.whl", hash = "sha256:678999709e68425ae2593acf2e3ebcbcf2e69885a5ee78f9eb80e6e371f1bf57", size = 173082, upload-time = "2025-03-05T20:01:57.563Z" },
    { url = "https://files.pythonhosted.org/packages/86/f2/10b55821dd40eb696ce4704a87d57774696f9451108cff0d2824c97e0f97/websockets-15.0.1-cp311-cp311-macosx_11_0_arm64.whl", hash = "sha256:d50fd1ee42388dcfb2b3676132c78116490976f1300da28eb629272d5d93e905", size = 173330, upload-time = "2025-03-05T20:01:59.063Z" },
    { url = "https://files.pythonhosted.org/packages/a5/90/1c37ae8b8a113d3daf1065222b6af61cc44102da95388ac0018fcb7d93d9/websockets-15.0.1-cp311-cp311-manylinux_2_17_aarch64.manylinux2014_aarch64.whl", hash = "sha256:d99e5546bf73dbad5bf3547174cd6cb8ba7273062a23808ffea025ecb1cf8562", size = 182878, upload-time = "2025-03-05T20:02:00.305Z" },
    { url = "https://files.pythonhosted.org/packages/8e/8d/96e8e288b2a41dffafb78e8904ea7367ee4f891dafc2ab8d87e2124cb3d3/websockets-15.0.1-cp311-cp311-manylinux_2_5_i686.manylinux1_i686.manylinux_2_17_i686.manylinux2014_i686.whl", hash = "sha256:66dd88c918e3287efc22409d426c8f729688d89a0c587c88971a0faa2c2f3792", size = 181883, upload-time = "2025-03-05T20:02:03.148Z" },
    { url = "https://files.pythonhosted.org/packages/93/1f/5d6dbf551766308f6f50f8baf8e9860be6182911e8106da7a7f73785f4c4/websockets-15.0.1-cp311-cp311-manylinux_2_5_x86_64.manylinux1_x86_64.manylinux_2_17_x86_64.manylinux2014_x86_64.whl", hash = "sha256:8dd8327c795b3e3f219760fa603dcae1dcc148172290a8ab15158cf85a953413", size = 182252, upload-time = "2025-03-05T20:02:05.29Z" },
    { url = "https://files.pythonhosted.org/packages/d4/78/2d4fed9123e6620cbf1706c0de8a1632e1a28e7774d94346d7de1bba2ca3/websockets-15.0.1-cp311-cp311-musllinux_1_2_aarch64.whl", hash = "sha256:8fdc51055e6ff4adeb88d58a11042ec9a5eae317a0a53d12c062c8a8865909e8", size = 182521, upload-time = "2025-03-05T20:02:07.458Z" },
    { url = "https://files.pythonhosted.org/packages/e7/3b/66d4c1b444dd1a9823c4a81f50231b921bab54eee2f69e70319b4e21f1ca/websockets-15.0.1-cp311-cp311-musllinux_1_2_i686.whl", hash = "sha256:693f0192126df6c2327cce3baa7c06f2a117575e32ab2308f7f8216c29d9e2e3", size = 181958, upload-time = "2025-03-05T20:02:09.842Z" },
    { url = "https://files.pythonhosted.org/packages/08/ff/e9eed2ee5fed6f76fdd6032ca5cd38c57ca9661430bb3d5fb2872dc8703c/websockets-15.0.1-cp311-cp311-musllinux_1_2_x86_64.whl", hash = "sha256:54479983bd5fb469c38f2f5c7e3a24f9a4e70594cd68cd1fa6b9340dadaff7cf", size = 181918, upload-time = "2025-03-05T20:02:11.968Z" },
    { url = "https://files.pythonhosted.org/packages/d8/75/994634a49b7e12532be6a42103597b71098fd25900f7437d6055ed39930a/websockets-15.0.1-cp311-cp311-win32.whl", hash = "sha256:16b6c1b3e57799b9d38427dda63edcbe4926352c47cf88588c0be4ace18dac85", size = 176388, upload-time = "2025-03-05T20:02:13.32Z" },
    { url = "https://files.pythonhosted.org/packages/98/93/e36c73f78400a65f5e236cd376713c34182e6663f6889cd45a4a04d8f203/websockets-15.0.1-cp311-cp311-win_amd64.whl", hash = "sha256:27ccee0071a0e75d22cb35849b1db43f2ecd3e161041ac1ee9d2352ddf72f065", size = 176828, upload-time = "2025-03-05T20:02:14.585Z" },
    { url = "https://files.pythonhosted.org/packages/51/6b/4545a0d843594f5d0771e86463606a3988b5a09ca5123136f8a76580dd63/websockets-15.0.1-cp312-cp312-macosx_10_13_universal2.whl", hash = "sha256:3e90baa811a5d73f3ca0bcbf32064d663ed81318ab225ee4f427ad4e26e5aff3", size = 175437, upload-time = "2025-03-05T20:02:16.706Z" },
    { url = "https://files.pythonhosted.org/packages/f4/71/809a0f5f6a06522af902e0f2ea2757f71ead94610010cf570ab5c98e99ed/websockets-15.0.1-cp312-cp312-macosx_10_13_x86_64.whl", hash = "sha256:592f1a9fe869c778694f0aa806ba0374e97648ab57936f092fd9d87f8bc03665", size = 173096, upload-time = "2025-03-05T20:02:18.832Z" },
    { url = "https://files.pythonhosted.org/packages/3d/69/1a681dd6f02180916f116894181eab8b2e25b31e484c5d0eae637ec01f7c/websockets-15.0.1-cp312-cp312-macosx_11_0_arm64.whl", hash = "sha256:0701bc3cfcb9164d04a14b149fd74be7347a530ad3bbf15ab2c678a2cd3dd9a2", size = 173332, upload-time = "2025-03-05T20:02:20.187Z" },
    { url = "https://files.pythonhosted.org/packages/a6/02/0073b3952f5bce97eafbb35757f8d0d54812b6174ed8dd952aa08429bcc3/websockets-15.0.1-cp312-cp312-manylinux_2_17_aarch64.manylinux2014_aarch64.whl", hash = "sha256:e8b56bdcdb4505c8078cb6c7157d9811a85790f2f2b3632c7d1462ab5783d215", size = 183152, upload-time = "2025-03-05T20:02:22.286Z" },
    { url = "https://files.pythonhosted.org/packages/74/45/c205c8480eafd114b428284840da0b1be9ffd0e4f87338dc95dc6ff961a1/websockets-15.0.1-cp312-cp312-manylinux_2_5_i686.manylinux1_i686.manylinux_2_17_i686.manylinux2014_i686.whl", hash = "sha256:0af68c55afbd5f07986df82831c7bff04846928ea8d1fd7f30052638788bc9b5", size = 182096, upload-time = "2025-03-05T20:02:24.368Z" },
    { url = "https://files.pythonhosted.org/packages/14/8f/aa61f528fba38578ec553c145857a181384c72b98156f858ca5c8e82d9d3/websockets-15.0.1-cp312-cp312-manylinux_2_5_x86_64.manylinux1_x86_64.manylinux_2_17_x86_64.manylinux2014_x86_64.whl", hash = "sha256:64dee438fed052b52e4f98f76c5790513235efaa1ef7f3f2192c392cd7c91b65", size = 182523, upload-time = "2025-03-05T20:02:25.669Z" },
    { url = "https://files.pythonhosted.org/packages/ec/6d/0267396610add5bc0d0d3e77f546d4cd287200804fe02323797de77dbce9/websockets-15.0.1-cp312-cp312-musllinux_1_2_aarch64.whl", hash = "sha256:d5f6b181bb38171a8ad1d6aa58a67a6aa9d4b38d0f8c5f496b9e42561dfc62fe", size = 182790, upload-time = "2025-03-05T20:02:26.99Z" },
    { url = "https://files.pythonhosted.org/packages/02/05/c68c5adbf679cf610ae2f74a9b871ae84564462955d991178f95a1ddb7dd/websockets-15.0.1-cp312-cp312-musllinux_1_2_i686.whl", hash = "sha256:5d54b09eba2bada6011aea5375542a157637b91029687eb4fdb2dab11059c1b4", size = 182165, upload-time = "2025-03-05T20:02:30.291Z" },
    { url = "https://files.pythonhosted.org/packages/29/93/bb672df7b2f5faac89761cb5fa34f5cec45a4026c383a4b5761c6cea5c16/websockets-15.0.1-cp312-cp312-musllinux_1_2_x86_64.whl", hash = "sha256:3be571a8b5afed347da347bfcf27ba12b069d9d7f42cb8c7028b5e98bbb12597", size = 182160, upload-time = "2025-03-05T20:02:31.634Z" },
    { url = "https://files.pythonhosted.org/packages/ff/83/de1f7709376dc3ca9b7eeb4b9a07b4526b14876b6d372a4dc62312bebee0/websockets-15.0.1-cp312-cp312-win32.whl", hash = "sha256:c338ffa0520bdb12fbc527265235639fb76e7bc7faafbb93f6ba80d9c06578a9", size = 176395, upload-time = "2025-03-05T20:02:33.017Z" },
    { url = "https://files.pythonhosted.org/packages/7d/71/abf2ebc3bbfa40f391ce1428c7168fb20582d0ff57019b69ea20fa698043/websockets-15.0.1-cp312-cp312-win_amd64.whl", hash = "sha256:fcd5cf9e305d7b8338754470cf69cf81f420459dbae8a3b40cee57417f4614a7", size = 176841, upload-time = "2025-03-05T20:02:34.498Z" },
    { url = "https://files.pythonhosted.org/packages/cb/9f/51f0cf64471a9d2b4d0fc6c534f323b664e7095640c34562f5182e5a7195/websockets-15.0.1-cp313-cp313-macosx_10_13_universal2.whl", hash = "sha256:ee443ef070bb3b6ed74514f5efaa37a252af57c90eb33b956d35c8e9c10a1931", size = 175440, upload-time = "2025-03-05T20:02:36.695Z" },
    { url = "https://files.pythonhosted.org/packages/8a/05/aa116ec9943c718905997412c5989f7ed671bc0188ee2ba89520e8765d7b/websockets-15.0.1-cp313-cp313-macosx_10_13_x86_64.whl", hash = "sha256:5a939de6b7b4e18ca683218320fc67ea886038265fd1ed30173f5ce3f8e85675", size = 173098, upload-time = "2025-03-05T20:02:37.985Z" },
    { url = "https://files.pythonhosted.org/packages/ff/0b/33cef55ff24f2d92924923c99926dcce78e7bd922d649467f0eda8368923/websockets-15.0.1-cp313-cp313-macosx_11_0_arm64.whl", hash = "sha256:746ee8dba912cd6fc889a8147168991d50ed70447bf18bcda7039f7d2e3d9151", size = 173329, upload-time = "2025-03-05T20:02:39.298Z" },
    { url = "https://files.pythonhosted.org/packages/31/1d/063b25dcc01faa8fada1469bdf769de3768b7044eac9d41f734fd7b6ad6d/websockets-15.0.1-cp313-cp313-manylinux_2_17_aarch64.manylinux2014_aarch64.whl", hash = "sha256:595b6c3969023ecf9041b2936ac3827e4623bfa3ccf007575f04c5a6aa318c22", size = 183111, upload-time = "2025-03-05T20:02:40.595Z" },
    { url = "https://files.pythonhosted.org/packages/93/53/9a87ee494a51bf63e4ec9241c1ccc4f7c2f45fff85d5bde2ff74fcb68b9e/websockets-15.0.1-cp313-cp313-manylinux_2_5_i686.manylinux1_i686.manylinux_2_17_i686.manylinux2014_i686.whl", hash = "sha256:3c714d2fc58b5ca3e285461a4cc0c9a66bd0e24c5da9911e30158286c9b5be7f", size = 182054, upload-time = "2025-03-05T20:02:41.926Z" },
    { url = "https://files.pythonhosted.org/packages/ff/b2/83a6ddf56cdcbad4e3d841fcc55d6ba7d19aeb89c50f24dd7e859ec0805f/websockets-15.0.1-cp313-cp313-manylinux_2_5_x86_64.manylinux1_x86_64.manylinux_2_17_x86_64.manylinux2014_x86_64.whl", hash = "sha256:0f3c1e2ab208db911594ae5b4f79addeb3501604a165019dd221c0bdcabe4db8", size = 182496, upload-time = "2025-03-05T20:02:43.304Z" },
    { url = "https://files.pythonhosted.org/packages/98/41/e7038944ed0abf34c45aa4635ba28136f06052e08fc2168520bb8b25149f/websockets-15.0.1-cp313-cp313-musllinux_1_2_aarch64.whl", hash = "sha256:229cf1d3ca6c1804400b0a9790dc66528e08a6a1feec0d5040e8b9eb14422375", size = 182829, upload-time = "2025-03-05T20:02:48.812Z" },
    { url = "https://files.pythonhosted.org/packages/e0/17/de15b6158680c7623c6ef0db361da965ab25d813ae54fcfeae2e5b9ef910/websockets-15.0.1-cp313-cp313-musllinux_1_2_i686.whl", hash = "sha256:756c56e867a90fb00177d530dca4b097dd753cde348448a1012ed6c5131f8b7d", size = 182217, upload-time = "2025-03-05T20:02:50.14Z" },
    { url = "https://files.pythonhosted.org/packages/33/2b/1f168cb6041853eef0362fb9554c3824367c5560cbdaad89ac40f8c2edfc/websockets-15.0.1-cp313-cp313-musllinux_1_2_x86_64.whl", hash = "sha256:558d023b3df0bffe50a04e710bc87742de35060580a293c2a984299ed83bc4e4", size = 182195, upload-time = "2025-03-05T20:02:51.561Z" },
    { url = "https://files.pythonhosted.org/packages/86/eb/20b6cdf273913d0ad05a6a14aed4b9a85591c18a987a3d47f20fa13dcc47/websockets-15.0.1-cp313-cp313-win32.whl", hash = "sha256:ba9e56e8ceeeedb2e080147ba85ffcd5cd0711b89576b83784d8605a7df455fa", size = 176393, upload-time = "2025-03-05T20:02:53.814Z" },
    { url = "https://files.pythonhosted.org/packages/1b/6c/c65773d6cab416a64d191d6ee8a8b1c68a09970ea6909d16965d26bfed1e/websockets-15.0.1-cp313-cp313-win_amd64.whl", hash = "sha256:e09473f095a819042ecb2ab9465aee615bd9c2028e4ef7d933600a8401c79561", size = 176837, upload-time = "2025-03-05T20:02:55.237Z" },
    { url = "https://files.pythonhosted.org/packages/36/db/3fff0bcbe339a6fa6a3b9e3fbc2bfb321ec2f4cd233692272c5a8d6cf801/websockets-15.0.1-cp39-cp39-macosx_10_9_universal2.whl", hash = "sha256:5f4c04ead5aed67c8a1a20491d54cdfba5884507a48dd798ecaf13c74c4489f5", size = 175424, upload-time = "2025-03-05T20:02:56.505Z" },
    { url = "https://files.pythonhosted.org/packages/46/e6/519054c2f477def4165b0ec060ad664ed174e140b0d1cbb9fafa4a54f6db/websockets-15.0.1-cp39-cp39-macosx_10_9_x86_64.whl", hash = "sha256:abdc0c6c8c648b4805c5eacd131910d2a7f6455dfd3becab248ef108e89ab16a", size = 173077, upload-time = "2025-03-05T20:02:58.37Z" },
    { url = "https://files.pythonhosted.org/packages/1a/21/c0712e382df64c93a0d16449ecbf87b647163485ca1cc3f6cbadb36d2b03/websockets-15.0.1-cp39-cp39-macosx_11_0_arm64.whl", hash = "sha256:a625e06551975f4b7ea7102bc43895b90742746797e2e14b70ed61c43a90f09b", size = 173324, upload-time = "2025-03-05T20:02:59.773Z" },
    { url = "https://files.pythonhosted.org/packages/1c/cb/51ba82e59b3a664df54beed8ad95517c1b4dc1a913730e7a7db778f21291/websockets-15.0.1-cp39-cp39-manylinux_2_17_aarch64.manylinux2014_aarch64.whl", hash = "sha256:d591f8de75824cbb7acad4e05d2d710484f15f29d4a915092675ad3456f11770", size = 182094, upload-time = "2025-03-05T20:03:01.827Z" },
    { url = "https://files.pythonhosted.org/packages/fb/0f/bf3788c03fec679bcdaef787518dbe60d12fe5615a544a6d4cf82f045193/websockets-15.0.1-cp39-cp39-manylinux_2_5_i686.manylinux1_i686.manylinux_2_17_i686.manylinux2014_i686.whl", hash = "sha256:47819cea040f31d670cc8d324bb6435c6f133b8c7a19ec3d61634e62f8d8f9eb", size = 181094, upload-time = "2025-03-05T20:03:03.123Z" },
    { url = "https://files.pythonhosted.org/packages/5e/da/9fb8c21edbc719b66763a571afbaf206cb6d3736d28255a46fc2fe20f902/websockets-15.0.1-cp39-cp39-manylinux_2_5_x86_64.manylinux1_x86_64.manylinux_2_17_x86_64.manylinux2014_x86_64.whl", hash = "sha256:ac017dd64572e5c3bd01939121e4d16cf30e5d7e110a119399cf3133b63ad054", size = 181397, upload-time = "2025-03-05T20:03:04.443Z" },
    { url = "https://files.pythonhosted.org/packages/2e/65/65f379525a2719e91d9d90c38fe8b8bc62bd3c702ac651b7278609b696c4/websockets-15.0.1-cp39-cp39-musllinux_1_2_aarch64.whl", hash = "sha256:4a9fac8e469d04ce6c25bb2610dc535235bd4aa14996b4e6dbebf5e007eba5ee", size = 181794, upload-time = "2025-03-05T20:03:06.708Z" },
    { url = "https://files.pythonhosted.org/packages/d9/26/31ac2d08f8e9304d81a1a7ed2851c0300f636019a57cbaa91342015c72cc/websockets-15.0.1-cp39-cp39-musllinux_1_2_i686.whl", hash = "sha256:363c6f671b761efcb30608d24925a382497c12c506b51661883c3e22337265ed", size = 181194, upload-time = "2025-03-05T20:03:08.844Z" },
    { url = "https://files.pythonhosted.org/packages/98/72/1090de20d6c91994cd4b357c3f75a4f25ee231b63e03adea89671cc12a3f/websockets-15.0.1-cp39-cp39-musllinux_1_2_x86_64.whl", hash = "sha256:2034693ad3097d5355bfdacfffcbd3ef5694f9718ab7f29c29689a9eae841880", size = 181164, upload-time = "2025-03-05T20:03:10.242Z" },
    { url = "https://files.pythonhosted.org/packages/2d/37/098f2e1c103ae8ed79b0e77f08d83b0ec0b241cf4b7f2f10edd0126472e1/websockets-15.0.1-cp39-cp39-win32.whl", hash = "sha256:3b1ac0d3e594bf121308112697cf4b32be538fb1444468fb0a6ae4feebc83411", size = 176381, upload-time = "2025-03-05T20:03:12.77Z" },
    { url = "https://files.pythonhosted.org/packages/75/8b/a32978a3ab42cebb2ebdd5b05df0696a09f4d436ce69def11893afa301f0/websockets-15.0.1-cp39-cp39-win_amd64.whl", hash = "sha256:b7643a03db5c95c799b89b31c036d5f27eeb4d259c798e878d6937d71832b1e4", size = 176841, upload-time = "2025-03-05T20:03:14.367Z" },
    { url = "https://files.pythonhosted.org/packages/02/9e/d40f779fa16f74d3468357197af8d6ad07e7c5a27ea1ca74ceb38986f77a/websockets-15.0.1-pp310-pypy310_pp73-macosx_10_15_x86_64.whl", hash = "sha256:0c9e74d766f2818bb95f84c25be4dea09841ac0f734d1966f415e4edfc4ef1c3", size = 173109, upload-time = "2025-03-05T20:03:17.769Z" },
    { url = "https://files.pythonhosted.org/packages/bc/cd/5b887b8585a593073fd92f7c23ecd3985cd2c3175025a91b0d69b0551372/websockets-15.0.1-pp310-pypy310_pp73-macosx_11_0_arm64.whl", hash = "sha256:1009ee0c7739c08a0cd59de430d6de452a55e42d6b522de7aa15e6f67db0b8e1", size = 173343, upload-time = "2025-03-05T20:03:19.094Z" },
    { url = "https://files.pythonhosted.org/packages/fe/ae/d34f7556890341e900a95acf4886833646306269f899d58ad62f588bf410/websockets-15.0.1-pp310-pypy310_pp73-manylinux_2_17_aarch64.manylinux2014_aarch64.whl", hash = "sha256:76d1f20b1c7a2fa82367e04982e708723ba0e7b8d43aa643d3dcd404d74f1475", size = 174599, upload-time = "2025-03-05T20:03:21.1Z" },
    { url = "https://files.pythonhosted.org/packages/71/e6/5fd43993a87db364ec60fc1d608273a1a465c0caba69176dd160e197ce42/websockets-15.0.1-pp310-pypy310_pp73-manylinux_2_5_i686.manylinux1_i686.manylinux_2_17_i686.manylinux2014_i686.whl", hash = "sha256:f29d80eb9a9263b8d109135351caf568cc3f80b9928bccde535c235de55c22d9", size = 174207, upload-time = "2025-03-05T20:03:23.221Z" },
    { url = "https://files.pythonhosted.org/packages/2b/fb/c492d6daa5ec067c2988ac80c61359ace5c4c674c532985ac5a123436cec/websockets-15.0.1-pp310-pypy310_pp73-manylinux_2_5_x86_64.manylinux1_x86_64.manylinux_2_17_x86_64.manylinux2014_x86_64.whl", hash = "sha256:b359ed09954d7c18bbc1680f380c7301f92c60bf924171629c5db97febb12f04", size = 174155, upload-time = "2025-03-05T20:03:25.321Z" },
    { url = "https://files.pythonhosted.org/packages/68/a1/dcb68430b1d00b698ae7a7e0194433bce4f07ded185f0ee5fb21e2a2e91e/websockets-15.0.1-pp310-pypy310_pp73-win_amd64.whl", hash = "sha256:cad21560da69f4ce7658ca2cb83138fb4cf695a2ba3e475e0559e05991aa8122", size = 176884, upload-time = "2025-03-05T20:03:27.934Z" },
    { url = "https://files.pythonhosted.org/packages/b7/48/4b67623bac4d79beb3a6bb27b803ba75c1bdedc06bd827e465803690a4b2/websockets-15.0.1-pp39-pypy39_pp73-macosx_10_15_x86_64.whl", hash = "sha256:7f493881579c90fc262d9cdbaa05a6b54b3811c2f300766748db79f098db9940", size = 173106, upload-time = "2025-03-05T20:03:29.404Z" },
    { url = "https://files.pythonhosted.org/packages/ed/f0/adb07514a49fe5728192764e04295be78859e4a537ab8fcc518a3dbb3281/websockets-15.0.1-pp39-pypy39_pp73-macosx_11_0_arm64.whl", hash = "sha256:47b099e1f4fbc95b701b6e85768e1fcdaf1630f3cbe4765fa216596f12310e2e", size = 173339, upload-time = "2025-03-05T20:03:30.755Z" },
    { url = "https://files.pythonhosted.org/packages/87/28/bd23c6344b18fb43df40d0700f6d3fffcd7cef14a6995b4f976978b52e62/websockets-15.0.1-pp39-pypy39_pp73-manylinux_2_17_aarch64.manylinux2014_aarch64.whl", hash = "sha256:67f2b6de947f8c757db2db9c71527933ad0019737ec374a8a6be9a956786aaf9", size = 174597, upload-time = "2025-03-05T20:03:32.247Z" },
    { url = "https://files.pythonhosted.org/packages/6d/79/ca288495863d0f23a60f546f0905ae8f3ed467ad87f8b6aceb65f4c013e4/websockets-15.0.1-pp39-pypy39_pp73-manylinux_2_5_i686.manylinux1_i686.manylinux_2_17_i686.manylinux2014_i686.whl", hash = "sha256:d08eb4c2b7d6c41da6ca0600c077e93f5adcfd979cd777d747e9ee624556da4b", size = 174205, upload-time = "2025-03-05T20:03:33.731Z" },
    { url = "https://files.pythonhosted.org/packages/04/e4/120ff3180b0872b1fe6637f6f995bcb009fb5c87d597c1fc21456f50c848/websockets-15.0.1-pp39-pypy39_pp73-manylinux_2_5_x86_64.manylinux1_x86_64.manylinux_2_17_x86_64.manylinux2014_x86_64.whl", hash = "sha256:4b826973a4a2ae47ba357e4e82fa44a463b8f168e1ca775ac64521442b19e87f", size = 174150, upload-time = "2025-03-05T20:03:35.757Z" },
    { url = "https://files.pythonhosted.org/packages/cb/c3/30e2f9c539b8da8b1d76f64012f3b19253271a63413b2d3adb94b143407f/websockets-15.0.1-pp39-pypy39_pp73-win_amd64.whl", hash = "sha256:21c1fa28a6a7e3cbdc171c694398b6df4744613ce9b36b1a498e816787e28123", size = 176877, upload-time = "2025-03-05T20:03:37.199Z" },
    { url = "https://files.pythonhosted.org/packages/fa/a8/5b41e0da817d64113292ab1f8247140aac61cbf6cfd085d6a0fa77f4984f/websockets-15.0.1-py3-none-any.whl", hash = "sha256:f7a866fbc1e97b5c617ee4116daaa09b722101d4a3c170c787450ba409f9736f", size = 169743, upload-time = "2025-03-05T20:03:39.41Z" },
]

[[package]]
name = "wrapt"
version = "1.17.3"
source = { registry = "https://pypi.org/simple" }
sdist = { url = "https://files.pythonhosted.org/packages/95/8f/aeb76c5b46e273670962298c23e7ddde79916cb74db802131d49a85e4b7d/wrapt-1.17.3.tar.gz", hash = "sha256:f66eb08feaa410fe4eebd17f2a2c8e2e46d3476e9f8c783daa8e09e0faa666d0", size = 55547, upload-time = "2025-08-12T05:53:21.714Z" }
wheels = [
    { url = "https://files.pythonhosted.org/packages/3f/23/bb82321b86411eb51e5a5db3fb8f8032fd30bd7c2d74bfe936136b2fa1d6/wrapt-1.17.3-cp310-cp310-macosx_10_9_universal2.whl", hash = "sha256:88bbae4d40d5a46142e70d58bf664a89b6b4befaea7b2ecc14e03cedb8e06c04", size = 53482, upload-time = "2025-08-12T05:51:44.467Z" },
    { url = "https://files.pythonhosted.org/packages/45/69/f3c47642b79485a30a59c63f6d739ed779fb4cc8323205d047d741d55220/wrapt-1.17.3-cp310-cp310-macosx_10_9_x86_64.whl", hash = "sha256:e6b13af258d6a9ad602d57d889f83b9d5543acd471eee12eb51f5b01f8eb1bc2", size = 38676, upload-time = "2025-08-12T05:51:32.636Z" },
    { url = "https://files.pythonhosted.org/packages/d1/71/e7e7f5670c1eafd9e990438e69d8fb46fa91a50785332e06b560c869454f/wrapt-1.17.3-cp310-cp310-macosx_11_0_arm64.whl", hash = "sha256:fd341868a4b6714a5962c1af0bd44f7c404ef78720c7de4892901e540417111c", size = 38957, upload-time = "2025-08-12T05:51:54.655Z" },
    { url = "https://files.pythonhosted.org/packages/de/17/9f8f86755c191d6779d7ddead1a53c7a8aa18bccb7cea8e7e72dfa6a8a09/wrapt-1.17.3-cp310-cp310-manylinux1_x86_64.manylinux_2_28_x86_64.manylinux_2_5_x86_64.whl", hash = "sha256:f9b2601381be482f70e5d1051a5965c25fb3625455a2bf520b5a077b22afb775", size = 81975, upload-time = "2025-08-12T05:52:30.109Z" },
    { url = "https://files.pythonhosted.org/packages/f2/15/dd576273491f9f43dd09fce517f6c2ce6eb4fe21681726068db0d0467096/wrapt-1.17.3-cp310-cp310-manylinux2014_aarch64.manylinux_2_17_aarch64.manylinux_2_28_aarch64.whl", hash = "sha256:343e44b2a8e60e06a7e0d29c1671a0d9951f59174f3709962b5143f60a2a98bd", size = 83149, upload-time = "2025-08-12T05:52:09.316Z" },
    { url = "https://files.pythonhosted.org/packages/0c/c4/5eb4ce0d4814521fee7aa806264bf7a114e748ad05110441cd5b8a5c744b/wrapt-1.17.3-cp310-cp310-musllinux_1_2_aarch64.whl", hash = "sha256:33486899acd2d7d3066156b03465b949da3fd41a5da6e394ec49d271baefcf05", size = 82209, upload-time = "2025-08-12T05:52:10.331Z" },
    { url = "https://files.pythonhosted.org/packages/31/4b/819e9e0eb5c8dc86f60dfc42aa4e2c0d6c3db8732bce93cc752e604bb5f5/wrapt-1.17.3-cp310-cp310-musllinux_1_2_x86_64.whl", hash = "sha256:e6f40a8aa5a92f150bdb3e1c44b7e98fb7113955b2e5394122fa5532fec4b418", size = 81551, upload-time = "2025-08-12T05:52:31.137Z" },
    { url = "https://files.pythonhosted.org/packages/f8/83/ed6baf89ba3a56694700139698cf703aac9f0f9eb03dab92f57551bd5385/wrapt-1.17.3-cp310-cp310-win32.whl", hash = "sha256:a36692b8491d30a8c75f1dfee65bef119d6f39ea84ee04d9f9311f83c5ad9390", size = 36464, upload-time = "2025-08-12T05:53:01.204Z" },
    { url = "https://files.pythonhosted.org/packages/2f/90/ee61d36862340ad7e9d15a02529df6b948676b9a5829fd5e16640156627d/wrapt-1.17.3-cp310-cp310-win_amd64.whl", hash = "sha256:afd964fd43b10c12213574db492cb8f73b2f0826c8df07a68288f8f19af2ebe6", size = 38748, upload-time = "2025-08-12T05:53:00.209Z" },
    { url = "https://files.pythonhosted.org/packages/bd/c3/cefe0bd330d389c9983ced15d326f45373f4073c9f4a8c2f99b50bfea329/wrapt-1.17.3-cp310-cp310-win_arm64.whl", hash = "sha256:af338aa93554be859173c39c85243970dc6a289fa907402289eeae7543e1ae18", size = 36810, upload-time = "2025-08-12T05:52:51.906Z" },
    { url = "https://files.pythonhosted.org/packages/52/db/00e2a219213856074a213503fdac0511203dceefff26e1daa15250cc01a0/wrapt-1.17.3-cp311-cp311-macosx_10_9_universal2.whl", hash = "sha256:273a736c4645e63ac582c60a56b0acb529ef07f78e08dc6bfadf6a46b19c0da7", size = 53482, upload-time = "2025-08-12T05:51:45.79Z" },
    { url = "https://files.pythonhosted.org/packages/5e/30/ca3c4a5eba478408572096fe9ce36e6e915994dd26a4e9e98b4f729c06d9/wrapt-1.17.3-cp311-cp311-macosx_10_9_x86_64.whl", hash = "sha256:5531d911795e3f935a9c23eb1c8c03c211661a5060aab167065896bbf62a5f85", size = 38674, upload-time = "2025-08-12T05:51:34.629Z" },
    { url = "https://files.pythonhosted.org/packages/31/25/3e8cc2c46b5329c5957cec959cb76a10718e1a513309c31399a4dad07eb3/wrapt-1.17.3-cp311-cp311-macosx_11_0_arm64.whl", hash = "sha256:0610b46293c59a3adbae3dee552b648b984176f8562ee0dba099a56cfbe4df1f", size = 38959, upload-time = "2025-08-12T05:51:56.074Z" },
    { url = "https://files.pythonhosted.org/packages/5d/8f/a32a99fc03e4b37e31b57cb9cefc65050ea08147a8ce12f288616b05ef54/wrapt-1.17.3-cp311-cp311-manylinux1_x86_64.manylinux_2_28_x86_64.manylinux_2_5_x86_64.whl", hash = "sha256:b32888aad8b6e68f83a8fdccbf3165f5469702a7544472bdf41f582970ed3311", size = 82376, upload-time = "2025-08-12T05:52:32.134Z" },
    { url = "https://files.pythonhosted.org/packages/31/57/4930cb8d9d70d59c27ee1332a318c20291749b4fba31f113c2f8ac49a72e/wrapt-1.17.3-cp311-cp311-manylinux2014_aarch64.manylinux_2_17_aarch64.manylinux_2_28_aarch64.whl", hash = "sha256:8cccf4f81371f257440c88faed6b74f1053eef90807b77e31ca057b2db74edb1", size = 83604, upload-time = "2025-08-12T05:52:11.663Z" },
    { url = "https://files.pythonhosted.org/packages/a8/f3/1afd48de81d63dd66e01b263a6fbb86e1b5053b419b9b33d13e1f6d0f7d0/wrapt-1.17.3-cp311-cp311-musllinux_1_2_aarch64.whl", hash = "sha256:d8a210b158a34164de8bb68b0e7780041a903d7b00c87e906fb69928bf7890d5", size = 82782, upload-time = "2025-08-12T05:52:12.626Z" },
    { url = "https://files.pythonhosted.org/packages/1e/d7/4ad5327612173b144998232f98a85bb24b60c352afb73bc48e3e0d2bdc4e/wrapt-1.17.3-cp311-cp311-musllinux_1_2_x86_64.whl", hash = "sha256:79573c24a46ce11aab457b472efd8d125e5a51da2d1d24387666cd85f54c05b2", size = 82076, upload-time = "2025-08-12T05:52:33.168Z" },
    { url = "https://files.pythonhosted.org/packages/bb/59/e0adfc831674a65694f18ea6dc821f9fcb9ec82c2ce7e3d73a88ba2e8718/wrapt-1.17.3-cp311-cp311-win32.whl", hash = "sha256:c31eebe420a9a5d2887b13000b043ff6ca27c452a9a22fa71f35f118e8d4bf89", size = 36457, upload-time = "2025-08-12T05:53:03.936Z" },
    { url = "https://files.pythonhosted.org/packages/83/88/16b7231ba49861b6f75fc309b11012ede4d6b0a9c90969d9e0db8d991aeb/wrapt-1.17.3-cp311-cp311-win_amd64.whl", hash = "sha256:0b1831115c97f0663cb77aa27d381237e73ad4f721391a9bfb2fe8bc25fa6e77", size = 38745, upload-time = "2025-08-12T05:53:02.885Z" },
    { url = "https://files.pythonhosted.org/packages/9a/1e/c4d4f3398ec073012c51d1c8d87f715f56765444e1a4b11e5180577b7e6e/wrapt-1.17.3-cp311-cp311-win_arm64.whl", hash = "sha256:5a7b3c1ee8265eb4c8f1b7d29943f195c00673f5ab60c192eba2d4a7eae5f46a", size = 36806, upload-time = "2025-08-12T05:52:53.368Z" },
    { url = "https://files.pythonhosted.org/packages/9f/41/cad1aba93e752f1f9268c77270da3c469883d56e2798e7df6240dcb2287b/wrapt-1.17.3-cp312-cp312-macosx_10_13_universal2.whl", hash = "sha256:ab232e7fdb44cdfbf55fc3afa31bcdb0d8980b9b95c38b6405df2acb672af0e0", size = 53998, upload-time = "2025-08-12T05:51:47.138Z" },
    { url = "https://files.pythonhosted.org/packages/60/f8/096a7cc13097a1869fe44efe68dace40d2a16ecb853141394047f0780b96/wrapt-1.17.3-cp312-cp312-macosx_10_13_x86_64.whl", hash = "sha256:9baa544e6acc91130e926e8c802a17f3b16fbea0fd441b5a60f5cf2cc5c3deba", size = 39020, upload-time = "2025-08-12T05:51:35.906Z" },
    { url = "https://files.pythonhosted.org/packages/33/df/bdf864b8997aab4febb96a9ae5c124f700a5abd9b5e13d2a3214ec4be705/wrapt-1.17.3-cp312-cp312-macosx_11_0_arm64.whl", hash = "sha256:6b538e31eca1a7ea4605e44f81a48aa24c4632a277431a6ed3f328835901f4fd", size = 39098, upload-time = "2025-08-12T05:51:57.474Z" },
    { url = "https://files.pythonhosted.org/packages/9f/81/5d931d78d0eb732b95dc3ddaeeb71c8bb572fb01356e9133916cd729ecdd/wrapt-1.17.3-cp312-cp312-manylinux1_x86_64.manylinux_2_28_x86_64.manylinux_2_5_x86_64.whl", hash = "sha256:042ec3bb8f319c147b1301f2393bc19dba6e176b7da446853406d041c36c7828", size = 88036, upload-time = "2025-08-12T05:52:34.784Z" },
    { url = "https://files.pythonhosted.org/packages/ca/38/2e1785df03b3d72d34fc6252d91d9d12dc27a5c89caef3335a1bbb8908ca/wrapt-1.17.3-cp312-cp312-manylinux2014_aarch64.manylinux_2_17_aarch64.manylinux_2_28_aarch64.whl", hash = "sha256:3af60380ba0b7b5aeb329bc4e402acd25bd877e98b3727b0135cb5c2efdaefe9", size = 88156, upload-time = "2025-08-12T05:52:13.599Z" },
    { url = "https://files.pythonhosted.org/packages/b3/8b/48cdb60fe0603e34e05cffda0b2a4adab81fd43718e11111a4b0100fd7c1/wrapt-1.17.3-cp312-cp312-musllinux_1_2_aarch64.whl", hash = "sha256:0b02e424deef65c9f7326d8c19220a2c9040c51dc165cddb732f16198c168396", size = 87102, upload-time = "2025-08-12T05:52:14.56Z" },
    { url = "https://files.pythonhosted.org/packages/3c/51/d81abca783b58f40a154f1b2c56db1d2d9e0d04fa2d4224e357529f57a57/wrapt-1.17.3-cp312-cp312-musllinux_1_2_x86_64.whl", hash = "sha256:74afa28374a3c3a11b3b5e5fca0ae03bef8450d6aa3ab3a1e2c30e3a75d023dc", size = 87732, upload-time = "2025-08-12T05:52:36.165Z" },
    { url = "https://files.pythonhosted.org/packages/9e/b1/43b286ca1392a006d5336412d41663eeef1ad57485f3e52c767376ba7e5a/wrapt-1.17.3-cp312-cp312-win32.whl", hash = "sha256:4da9f45279fff3543c371d5ababc57a0384f70be244de7759c85a7f989cb4ebe", size = 36705, upload-time = "2025-08-12T05:53:07.123Z" },
    { url = "https://files.pythonhosted.org/packages/28/de/49493f962bd3c586ab4b88066e967aa2e0703d6ef2c43aa28cb83bf7b507/wrapt-1.17.3-cp312-cp312-win_amd64.whl", hash = "sha256:e71d5c6ebac14875668a1e90baf2ea0ef5b7ac7918355850c0908ae82bcb297c", size = 38877, upload-time = "2025-08-12T05:53:05.436Z" },
    { url = "https://files.pythonhosted.org/packages/f1/48/0f7102fe9cb1e8a5a77f80d4f0956d62d97034bbe88d33e94699f99d181d/wrapt-1.17.3-cp312-cp312-win_arm64.whl", hash = "sha256:604d076c55e2fdd4c1c03d06dc1a31b95130010517b5019db15365ec4a405fc6", size = 36885, upload-time = "2025-08-12T05:52:54.367Z" },
    { url = "https://files.pythonhosted.org/packages/fc/f6/759ece88472157acb55fc195e5b116e06730f1b651b5b314c66291729193/wrapt-1.17.3-cp313-cp313-macosx_10_13_universal2.whl", hash = "sha256:a47681378a0439215912ef542c45a783484d4dd82bac412b71e59cf9c0e1cea0", size = 54003, upload-time = "2025-08-12T05:51:48.627Z" },
    { url = "https://files.pythonhosted.org/packages/4f/a9/49940b9dc6d47027dc850c116d79b4155f15c08547d04db0f07121499347/wrapt-1.17.3-cp313-cp313-macosx_10_13_x86_64.whl", hash = "sha256:54a30837587c6ee3cd1a4d1c2ec5d24e77984d44e2f34547e2323ddb4e22eb77", size = 39025, upload-time = "2025-08-12T05:51:37.156Z" },
    { url = "https://files.pythonhosted.org/packages/45/35/6a08de0f2c96dcdd7fe464d7420ddb9a7655a6561150e5fc4da9356aeaab/wrapt-1.17.3-cp313-cp313-macosx_11_0_arm64.whl", hash = "sha256:16ecf15d6af39246fe33e507105d67e4b81d8f8d2c6598ff7e3ca1b8a37213f7", size = 39108, upload-time = "2025-08-12T05:51:58.425Z" },
    { url = "https://files.pythonhosted.org/packages/0c/37/6faf15cfa41bf1f3dba80cd3f5ccc6622dfccb660ab26ed79f0178c7497f/wrapt-1.17.3-cp313-cp313-manylinux1_x86_64.manylinux_2_28_x86_64.manylinux_2_5_x86_64.whl", hash = "sha256:6fd1ad24dc235e4ab88cda009e19bf347aabb975e44fd5c2fb22a3f6e4141277", size = 88072, upload-time = "2025-08-12T05:52:37.53Z" },
    { url = "https://files.pythonhosted.org/packages/78/f2/efe19ada4a38e4e15b6dff39c3e3f3f73f5decf901f66e6f72fe79623a06/wrapt-1.17.3-cp313-cp313-manylinux2014_aarch64.manylinux_2_17_aarch64.manylinux_2_28_aarch64.whl", hash = "sha256:0ed61b7c2d49cee3c027372df5809a59d60cf1b6c2f81ee980a091f3afed6a2d", size = 88214, upload-time = "2025-08-12T05:52:15.886Z" },
    { url = "https://files.pythonhosted.org/packages/40/90/ca86701e9de1622b16e09689fc24b76f69b06bb0150990f6f4e8b0eeb576/wrapt-1.17.3-cp313-cp313-musllinux_1_2_aarch64.whl", hash = "sha256:423ed5420ad5f5529db9ce89eac09c8a2f97da18eb1c870237e84c5a5c2d60aa", size = 87105, upload-time = "2025-08-12T05:52:17.914Z" },
    { url = "https://files.pythonhosted.org/packages/fd/e0/d10bd257c9a3e15cbf5523025252cc14d77468e8ed644aafb2d6f54cb95d/wrapt-1.17.3-cp313-cp313-musllinux_1_2_x86_64.whl", hash = "sha256:e01375f275f010fcbf7f643b4279896d04e571889b8a5b3f848423d91bf07050", size = 87766, upload-time = "2025-08-12T05:52:39.243Z" },
    { url = "https://files.pythonhosted.org/packages/e8/cf/7d848740203c7b4b27eb55dbfede11aca974a51c3d894f6cc4b865f42f58/wrapt-1.17.3-cp313-cp313-win32.whl", hash = "sha256:53e5e39ff71b3fc484df8a522c933ea2b7cdd0d5d15ae82e5b23fde87d44cbd8", size = 36711, upload-time = "2025-08-12T05:53:10.074Z" },
    { url = "https://files.pythonhosted.org/packages/57/54/35a84d0a4d23ea675994104e667ceff49227ce473ba6a59ba2c84f250b74/wrapt-1.17.3-cp313-cp313-win_amd64.whl", hash = "sha256:1f0b2f40cf341ee8cc1a97d51ff50dddb9fcc73241b9143ec74b30fc4f44f6cb", size = 38885, upload-time = "2025-08-12T05:53:08.695Z" },
    { url = "https://files.pythonhosted.org/packages/01/77/66e54407c59d7b02a3c4e0af3783168fff8e5d61def52cda8728439d86bc/wrapt-1.17.3-cp313-cp313-win_arm64.whl", hash = "sha256:7425ac3c54430f5fc5e7b6f41d41e704db073309acfc09305816bc6a0b26bb16", size = 36896, upload-time = "2025-08-12T05:52:55.34Z" },
    { url = "https://files.pythonhosted.org/packages/02/a2/cd864b2a14f20d14f4c496fab97802001560f9f41554eef6df201cd7f76c/wrapt-1.17.3-cp314-cp314-macosx_10_13_universal2.whl", hash = "sha256:cf30f6e3c077c8e6a9a7809c94551203c8843e74ba0c960f4a98cd80d4665d39", size = 54132, upload-time = "2025-08-12T05:51:49.864Z" },
    { url = "https://files.pythonhosted.org/packages/d5/46/d011725b0c89e853dc44cceb738a307cde5d240d023d6d40a82d1b4e1182/wrapt-1.17.3-cp314-cp314-macosx_10_13_x86_64.whl", hash = "sha256:e228514a06843cae89621384cfe3a80418f3c04aadf8a3b14e46a7be704e4235", size = 39091, upload-time = "2025-08-12T05:51:38.935Z" },
    { url = "https://files.pythonhosted.org/packages/2e/9e/3ad852d77c35aae7ddebdbc3b6d35ec8013af7d7dddad0ad911f3d891dae/wrapt-1.17.3-cp314-cp314-macosx_11_0_arm64.whl", hash = "sha256:5ea5eb3c0c071862997d6f3e02af1d055f381b1d25b286b9d6644b79db77657c", size = 39172, upload-time = "2025-08-12T05:51:59.365Z" },
    { url = "https://files.pythonhosted.org/packages/c3/f7/c983d2762bcce2326c317c26a6a1e7016f7eb039c27cdf5c4e30f4160f31/wrapt-1.17.3-cp314-cp314-manylinux1_x86_64.manylinux_2_28_x86_64.manylinux_2_5_x86_64.whl", hash = "sha256:281262213373b6d5e4bb4353bc36d1ba4084e6d6b5d242863721ef2bf2c2930b", size = 87163, upload-time = "2025-08-12T05:52:40.965Z" },
    { url = "https://files.pythonhosted.org/packages/e4/0f/f673f75d489c7f22d17fe0193e84b41540d962f75fce579cf6873167c29b/wrapt-1.17.3-cp314-cp314-manylinux2014_aarch64.manylinux_2_17_aarch64.manylinux_2_28_aarch64.whl", hash = "sha256:dc4a8d2b25efb6681ecacad42fca8859f88092d8732b170de6a5dddd80a1c8fa", size = 87963, upload-time = "2025-08-12T05:52:20.326Z" },
    { url = "https://files.pythonhosted.org/packages/df/61/515ad6caca68995da2fac7a6af97faab8f78ebe3bf4f761e1b77efbc47b5/wrapt-1.17.3-cp314-cp314-musllinux_1_2_aarch64.whl", hash = "sha256:373342dd05b1d07d752cecbec0c41817231f29f3a89aa8b8843f7b95992ed0c7", size = 86945, upload-time = "2025-08-12T05:52:21.581Z" },
    { url = "https://files.pythonhosted.org/packages/d3/bd/4e70162ce398462a467bc09e768bee112f1412e563620adc353de9055d33/wrapt-1.17.3-cp314-cp314-musllinux_1_2_x86_64.whl", hash = "sha256:d40770d7c0fd5cbed9d84b2c3f2e156431a12c9a37dc6284060fb4bec0b7ffd4", size = 86857, upload-time = "2025-08-12T05:52:43.043Z" },
    { url = "https://files.pythonhosted.org/packages/2b/b8/da8560695e9284810b8d3df8a19396a6e40e7518059584a1a394a2b35e0a/wrapt-1.17.3-cp314-cp314-win32.whl", hash = "sha256:fbd3c8319de8e1dc79d346929cd71d523622da527cca14e0c1d257e31c2b8b10", size = 37178, upload-time = "2025-08-12T05:53:12.605Z" },
    { url = "https://files.pythonhosted.org/packages/db/c8/b71eeb192c440d67a5a0449aaee2310a1a1e8eca41676046f99ed2487e9f/wrapt-1.17.3-cp314-cp314-win_amd64.whl", hash = "sha256:e1a4120ae5705f673727d3253de3ed0e016f7cd78dc463db1b31e2463e1f3cf6", size = 39310, upload-time = "2025-08-12T05:53:11.106Z" },
    { url = "https://files.pythonhosted.org/packages/45/20/2cda20fd4865fa40f86f6c46ed37a2a8356a7a2fde0773269311f2af56c7/wrapt-1.17.3-cp314-cp314-win_arm64.whl", hash = "sha256:507553480670cab08a800b9463bdb881b2edeed77dc677b0a5915e6106e91a58", size = 37266, upload-time = "2025-08-12T05:52:56.531Z" },
    { url = "https://files.pythonhosted.org/packages/77/ed/dd5cf21aec36c80443c6f900449260b80e2a65cf963668eaef3b9accce36/wrapt-1.17.3-cp314-cp314t-macosx_10_13_universal2.whl", hash = "sha256:ed7c635ae45cfbc1a7371f708727bf74690daedc49b4dba310590ca0bd28aa8a", size = 56544, upload-time = "2025-08-12T05:51:51.109Z" },
    { url = "https://files.pythonhosted.org/packages/8d/96/450c651cc753877ad100c7949ab4d2e2ecc4d97157e00fa8f45df682456a/wrapt-1.17.3-cp314-cp314t-macosx_10_13_x86_64.whl", hash = "sha256:249f88ed15503f6492a71f01442abddd73856a0032ae860de6d75ca62eed8067", size = 40283, upload-time = "2025-08-12T05:51:39.912Z" },
    { url = "https://files.pythonhosted.org/packages/d1/86/2fcad95994d9b572db57632acb6f900695a648c3e063f2cd344b3f5c5a37/wrapt-1.17.3-cp314-cp314t-macosx_11_0_arm64.whl", hash = "sha256:5a03a38adec8066d5a37bea22f2ba6bbf39fcdefbe2d91419ab864c3fb515454", size = 40366, upload-time = "2025-08-12T05:52:00.693Z" },
    { url = "https://files.pythonhosted.org/packages/64/0e/f4472f2fdde2d4617975144311f8800ef73677a159be7fe61fa50997d6c0/wrapt-1.17.3-cp314-cp314t-manylinux1_x86_64.manylinux_2_28_x86_64.manylinux_2_5_x86_64.whl", hash = "sha256:5d4478d72eb61c36e5b446e375bbc49ed002430d17cdec3cecb36993398e1a9e", size = 108571, upload-time = "2025-08-12T05:52:44.521Z" },
    { url = "https://files.pythonhosted.org/packages/cc/01/9b85a99996b0a97c8a17484684f206cbb6ba73c1ce6890ac668bcf3838fb/wrapt-1.17.3-cp314-cp314t-manylinux2014_aarch64.manylinux_2_17_aarch64.manylinux_2_28_aarch64.whl", hash = "sha256:223db574bb38637e8230eb14b185565023ab624474df94d2af18f1cdb625216f", size = 113094, upload-time = "2025-08-12T05:52:22.618Z" },
    { url = "https://files.pythonhosted.org/packages/25/02/78926c1efddcc7b3aa0bc3d6b33a822f7d898059f7cd9ace8c8318e559ef/wrapt-1.17.3-cp314-cp314t-musllinux_1_2_aarch64.whl", hash = "sha256:e405adefb53a435f01efa7ccdec012c016b5a1d3f35459990afc39b6be4d5056", size = 110659, upload-time = "2025-08-12T05:52:24.057Z" },
    { url = "https://files.pythonhosted.org/packages/dc/ee/c414501ad518ac3e6fe184753632fe5e5ecacdcf0effc23f31c1e4f7bfcf/wrapt-1.17.3-cp314-cp314t-musllinux_1_2_x86_64.whl", hash = "sha256:88547535b787a6c9ce4086917b6e1d291aa8ed914fdd3a838b3539dc95c12804", size = 106946, upload-time = "2025-08-12T05:52:45.976Z" },
    { url = "https://files.pythonhosted.org/packages/be/44/a1bd64b723d13bb151d6cc91b986146a1952385e0392a78567e12149c7b4/wrapt-1.17.3-cp314-cp314t-win32.whl", hash = "sha256:41b1d2bc74c2cac6f9074df52b2efbef2b30bdfe5f40cb78f8ca22963bc62977", size = 38717, upload-time = "2025-08-12T05:53:15.214Z" },
    { url = "https://files.pythonhosted.org/packages/79/d9/7cfd5a312760ac4dd8bf0184a6ee9e43c33e47f3dadc303032ce012b8fa3/wrapt-1.17.3-cp314-cp314t-win_amd64.whl", hash = "sha256:73d496de46cd2cdbdbcce4ae4bcdb4afb6a11234a1df9c085249d55166b95116", size = 41334, upload-time = "2025-08-12T05:53:14.178Z" },
    { url = "https://files.pythonhosted.org/packages/46/78/10ad9781128ed2f99dbc474f43283b13fea8ba58723e98844367531c18e9/wrapt-1.17.3-cp314-cp314t-win_arm64.whl", hash = "sha256:f38e60678850c42461d4202739f9bf1e3a737c7ad283638251e79cc49effb6b6", size = 38471, upload-time = "2025-08-12T05:52:57.784Z" },
    { url = "https://files.pythonhosted.org/packages/41/be/be9b3b0a461ee3e30278706f3f3759b9b69afeedef7fe686036286c04ac6/wrapt-1.17.3-cp39-cp39-macosx_10_9_universal2.whl", hash = "sha256:30ce38e66630599e1193798285706903110d4f057aab3168a34b7fdc85569afc", size = 53485, upload-time = "2025-08-12T05:51:53.11Z" },
    { url = "https://files.pythonhosted.org/packages/b3/a8/8f61d6b8f526efc8c10e12bf80b4206099fea78ade70427846a37bc9cbea/wrapt-1.17.3-cp39-cp39-macosx_10_9_x86_64.whl", hash = "sha256:65d1d00fbfb3ea5f20add88bbc0f815150dbbde3b026e6c24759466c8b5a9ef9", size = 38675, upload-time = "2025-08-12T05:51:42.885Z" },
    { url = "https://files.pythonhosted.org/packages/48/f1/23950c29a25637b74b322f9e425a17cc01a478f6afb35138ecb697f9558d/wrapt-1.17.3-cp39-cp39-macosx_11_0_arm64.whl", hash = "sha256:a7c06742645f914f26c7f1fa47b8bc4c91d222f76ee20116c43d5ef0912bba2d", size = 38956, upload-time = "2025-08-12T05:52:03.149Z" },
    { url = "https://files.pythonhosted.org/packages/43/46/dd0791943613885f62619f18ee6107e6133237a6b6ed8a9ecfac339d0b4f/wrapt-1.17.3-cp39-cp39-manylinux1_x86_64.manylinux_2_28_x86_64.manylinux_2_5_x86_64.whl", hash = "sha256:7e18f01b0c3e4a07fe6dfdb00e29049ba17eadbc5e7609a2a3a4af83ab7d710a", size = 81745, upload-time = "2025-08-12T05:52:49.62Z" },
    { url = "https://files.pythonhosted.org/packages/dd/ec/bb2d19bd1a614cc4f438abac13ae26c57186197920432d2a915183b15a8b/wrapt-1.17.3-cp39-cp39-manylinux2014_aarch64.manylinux_2_17_aarch64.manylinux_2_28_aarch64.whl", hash = "sha256:0f5f51a6466667a5a356e6381d362d259125b57f059103dd9fdc8c0cf1d14139", size = 82833, upload-time = "2025-08-12T05:52:27.738Z" },
    { url = "https://files.pythonhosted.org/packages/8d/eb/66579aea6ad36f07617fedca8e282e49c7c9bab64c63b446cfe4f7f47a49/wrapt-1.17.3-cp39-cp39-musllinux_1_2_aarch64.whl", hash = "sha256:59923aa12d0157f6b82d686c3fd8e1166fa8cdfb3e17b42ce3b6147ff81528df", size = 81889, upload-time = "2025-08-12T05:52:29.023Z" },
    { url = "https://files.pythonhosted.org/packages/04/9c/a56b5ac0e2473bdc3fb11b22dd69ff423154d63861cf77911cdde5e38fd2/wrapt-1.17.3-cp39-cp39-musllinux_1_2_x86_64.whl", hash = "sha256:46acc57b331e0b3bcb3e1ca3b421d65637915cfcd65eb783cb2f78a511193f9b", size = 81344, upload-time = "2025-08-12T05:52:50.869Z" },
    { url = "https://files.pythonhosted.org/packages/93/4c/9bd735c42641d81cb58d7bfb142c58f95c833962d15113026705add41a07/wrapt-1.17.3-cp39-cp39-win32.whl", hash = "sha256:3e62d15d3cfa26e3d0788094de7b64efa75f3a53875cdbccdf78547aed547a81", size = 36462, upload-time = "2025-08-12T05:53:19.623Z" },
    { url = "https://files.pythonhosted.org/packages/f0/ea/0b72f29cb5ebc16eb55c57dc0c98e5de76fc97f435fd407f7d409459c0a6/wrapt-1.17.3-cp39-cp39-win_amd64.whl", hash = "sha256:1f23fa283f51c890eda8e34e4937079114c74b4c81d2b2f1f1d94948f5cc3d7f", size = 38740, upload-time = "2025-08-12T05:53:18.271Z" },
    { url = "https://files.pythonhosted.org/packages/c3/8b/9eae65fb92321e38dbfec7719b87d840a4b92fde83fd1bbf238c5488d055/wrapt-1.17.3-cp39-cp39-win_arm64.whl", hash = "sha256:24c2ed34dc222ed754247a2702b1e1e89fdbaa4016f324b4b8f1a802d4ffe87f", size = 36806, upload-time = "2025-08-12T05:52:58.765Z" },
    { url = "https://files.pythonhosted.org/packages/1f/f6/a933bd70f98e9cf3e08167fc5cd7aaaca49147e48411c0bd5ae701bb2194/wrapt-1.17.3-py3-none-any.whl", hash = "sha256:7171ae35d2c33d326ac19dd8facb1e82e5fd04ef8c6c0e394d7af55a55051c22", size = 23591, upload-time = "2025-08-12T05:53:20.674Z" },
]<|MERGE_RESOLUTION|>--- conflicted
+++ resolved
@@ -150,11 +150,8 @@
     { name = "rich" },
     { name = "rich-click" },
     { name = "supabase" },
-<<<<<<< HEAD
     { name = "websockets" },
-=======
     { name = "vecs" },
->>>>>>> 59f69408
 ]
 
 [package.optional-dependencies]
@@ -172,14 +169,11 @@
     { name = "pytest", marker = "extra == 'test'" },
     { name = "python-dotenv", specifier = ">=1.1.1" },
     { name = "rich" },
-<<<<<<< HEAD
+    { name = "supabase", specifier = ">=2.22.0" },
+    { name = "vecs", specifier = ">=0.4.5" },
     { name = "rich-click" },
     { name = "supabase", specifier = ">=2.20.0" },
     { name = "websockets", specifier = ">=12.0" },
-=======
-    { name = "supabase", specifier = ">=2.22.0" },
-    { name = "vecs", specifier = ">=0.4.5" },
->>>>>>> 59f69408
 ]
 provides-extras = ["test"]
 
