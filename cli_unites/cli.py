--- conflicted
+++ resolved
@@ -1,24 +1,15 @@
 """CLI entrypoint for cli-unites."""
 from __future__ import annotations
 
-<<<<<<< HEAD
-import os
-import sys
 
 
-
-=======
->>>>>>> d846df28
 import rich_click as click
 from rich_click import rich_click
 from dotenv import load_dotenv, find_dotenv
 
 from .commands import register
 from .core.onboarding import run_onboarding
-<<<<<<< HEAD
 from .core.output import ACCENT, SUBDUED, set_fullscreen_background
-=======
->>>>>>> d846df28
 
 # Load environment variables from .env file (searches up directory tree)
 load_dotenv(find_dotenv(usecwd=True))
@@ -31,7 +22,6 @@
 rich_click.SHOW_ARGUMENTS = True
 rich_click.OPTIONS_TABLE_COLUMN_TYPES = ["required", "opt_long", "help"]
 
-<<<<<<< HEAD
 # Track if we're in fullscreen mode
 _FULLSCREEN_ENABLED = False
 
@@ -55,8 +45,6 @@
 import atexit
 atexit.register(_exit_fullscreen)
 
-=======
->>>>>>> d846df28
 
 @click.group(context_settings={"help_option_names": ["-h", "--help"]})
 @click.version_option()
