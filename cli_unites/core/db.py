--- conflicted
+++ resolved
@@ -17,42 +17,6 @@
 
 
 class Database:
-<<<<<<< HEAD
-    """Thin wrapper around an SQLite connection with schema helpers."""
-
-    def __init__(self, db_path: Optional[Path] = None) -> None:
-        self.db_path = _resolve_db_path(db_path)
-        self.db_path.parent.mkdir(parents=True, exist_ok=True)
-        self.conn = sqlite3.connect(self.db_path)
-        self.conn.row_factory = sqlite3.Row
-        self.ensure_schema()
-
-    def ensure_schema(self) -> None:
-        self.conn.execute(
-            """
-            CREATE TABLE IF NOT EXISTS notes (
-                id TEXT PRIMARY KEY,
-                title TEXT NOT NULL,
-                body TEXT NOT NULL,
-                tags TEXT,
-                created_at TEXT NOT NULL,
-                git_commit TEXT,
-                git_branch TEXT,
-                project_path TEXT,
-                team_id TEXT
-            )
-        """
-        )
-        self.conn.commit()
-        self._ensure_column("team_id", "TEXT")
-
-    def _ensure_column(self, column: str, definition: str) -> None:
-        cursor = self.conn.execute("PRAGMA table_info(notes)")
-        existing = {row[1] for row in cursor.fetchall()}
-        if column not in existing:
-            self.conn.execute(f"ALTER TABLE notes ADD COLUMN {column} {definition}")
-            self.conn.commit()
-=======
     """Thin wrapper around Supabase client for notes operations."""
 
     def __init__(self, supabase_client: Optional[Client] = None) -> None:
@@ -68,7 +32,6 @@
         # Get current user ID (you may need to implement auth first)
         # For now, we'll use a placeholder or get from auth
         self.user_id = os.getenv("USER_ID")  # TODO: Get from actual auth
->>>>>>> 59f69408
 
     def add_note(
         self,
@@ -81,70 +44,6 @@
         team_id: Optional[str] = None,
     ) -> str:
         note_id = str(uuid4())
-<<<<<<< HEAD
-        tag_string = ",".join(sorted({t.strip() for t in tags if t.strip()})) if tags else None
-        self.conn.execute(
-            """
-            INSERT INTO notes (id, title, body, tags, created_at, git_commit, git_branch, project_path, team_id)
-            VALUES (?, ?, ?, ?, ?, ?, ?, ?, ?)
-        """,
-        (
-            note_id,
-            title,
-            body,
-            tag_string,
-            datetime.now(timezone.utc).isoformat(timespec="seconds"),
-            git_commit,
-            git_branch,
-            project_path,
-            team_id,
-        ),
-        )
-        self.conn.commit()
-        return note_id
-
-    def list_notes(
-        self,
-        limit: Optional[int] = None,
-        tag: Optional[str] = None,
-        team_id: Optional[str] = None,
-    ) -> List[Dict[str, str]]:
-        sql = "SELECT * FROM notes"
-        params: List[object] = []
-        if tag:
-            sql += " WHERE tags LIKE ?"
-            params.append(f"%{tag}%")
-        if team_id:
-            sql += " AND" if "WHERE" in sql else " WHERE"
-            sql += " team_id = ?"
-            params.append(team_id)
-        sql += " ORDER BY datetime(created_at) DESC"
-        if limit:
-            sql += " LIMIT ?"
-            params.append(limit)
-        cursor = self.conn.execute(sql, params)
-        return [dict(row) for row in cursor.fetchall()]
-
-    def get_note(self, note_id: str) -> Optional[Dict[str, str]]:
-        cursor = self.conn.execute("SELECT * FROM notes WHERE id = ?", (note_id,))
-        row = cursor.fetchone()
-        return dict(row) if row else None
-
-    def search_notes(self, query: str, team_id: Optional[str] = None) -> List[Dict[str, str]]:
-        pattern = f"%{query}%"
-        params: List[object] = [pattern, pattern, pattern]
-        team_clause = ""
-        if team_id:
-            team_clause = " AND team_id = ?"
-            params.append(team_id)
-        cursor = self.conn.execute(
-            f"""
-            SELECT * FROM notes
-            WHERE (title LIKE ? OR body LIKE ? OR IFNULL(tags, '') LIKE ?){team_clause}
-            ORDER BY datetime(created_at) DESC
-            """,
-            params,
-=======
 
         # First, ensure project exists if project_path is provided
         project_id = None
@@ -235,7 +134,6 @@
             .text_search("body_tsv", query)
             .order("created_at", desc=True)
             .execute()
->>>>>>> 59f69408
         )
 
         # Also search in title (case-insensitive)
