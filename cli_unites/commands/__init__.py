--- conflicted
+++ resolved
@@ -14,27 +14,23 @@
 from .onboarding import onboarding
 from .search import search
 from .team import team
-<<<<<<< HEAD
-from .realtime import realtime
-
-COMMANDS = (add, auth, list_notes, search, team, realtime, help_command, activity, onboarding)
-=======
 from .login import login
 from .logout import logout  
+from .realtime import realtime
 
 COMMANDS = (
     add,
     auth,
     list_notes,
     search,
-    team,
+    team, 
+    realtime,
     help_command,
     activity,
     onboarding,
     login,
     logout,
 )    
->>>>>>> d901b54c
 
 
 def register(group: Group, commands: Iterable = COMMANDS) -> None:
