--- conflicted
+++ resolved
@@ -15,9 +15,8 @@
 @click.command(name="auth")
 @click.option("--token", help="CLI auth token")
 @click.option("--team-id", help="Default team identifier")
-<<<<<<< HEAD
-@click.option("--supabase-url", help="Supabase project URL (falls back to SUPABASE_URL)")
-@click.option("--supabase-key", help="Supabase service role key (falls back to SUPABASE_KEY)")
+@click.option("--supabase-url", help="Supabase project URL")
+@click.option("--supabase-key", help="Supabase service role key")
 @click.option(
     "--supabase-realtime-url",
     help="Override the Supabase Realtime websocket URL (defaults to derived wss endpoint)",
@@ -28,14 +27,9 @@
 )
 @click.option("--supabase-note-table", help="Supabase table name used for note updates (default notes)")
 @click.option("--supabase-message-table", help="Supabase table name used for direct messages (default messages)")
-@click.option("--show", is_flag=True, help="Show the currently stored auth configuration")
-=======
-@click.option("--supabase-url", help="Supabase project URL")
-@click.option("--supabase-key", help="Supabase service role key")
 @click.option(
     "--show", is_flag=True, help="Show the currently stored auth configuration"
 )
->>>>>>> d901b54c
 def auth(
     token: str | None,
     team_id: str | None,
@@ -81,17 +75,11 @@
         config = manager.as_dict()
         sanitized = {
             **config,
-<<<<<<< HEAD
-            "supabase_key": "***" if config.get("supabase_key") else None,
-        }
-        if sanitized.get("auth_token") is None:
-=======
             "auth_token": truncate_token(config.get("auth_token")),
             "supabase_key": "***" if config.get("supabase_key") else None,
         }
 
         if not sanitized.get("auth_token"):
->>>>>>> d901b54c
             print_warning("No authentication details stored.")
 
         lines = [f"{k}: {v}" for k, v in sanitized.items() if v is not None]
