from __future__ import annotations

import rich_click as click
from rich.panel import Panel

from ..core import console

HELP_CONTENT = """[bold]cli-unites quick start[/bold]

<<<<<<< HEAD
• [bold]Authentication[/bold]: `notes auth --token TOKEN`
• [bold]Login[/bold]: `notes login`
• [bold]Logout[/bold]: `notes logout`
• [bold]Create Team[/bold]: `notes team create "Team Name"`
• [bold]Switch Team[/bold]: `notes team switch my-team`
• [bold]Add Note[/bold]: `notes add "Title" --body "Details"`
• [bold]List Notes[/bold]: `notes list --tag release`
• [bold]Search Notes[/bold]: `notes search "keyword"`
• [bold]Team Activity[/bold]: `notes activity --limit 5`
=======
Run `notes --help` to see all available commands.
>>>>>>> 0924ab04

For first-time setup and onboarding, please refer to the onboarding guide.

"""


@click.command(name="help")
@click.argument("topic", required=False)
def help_command(topic: str | None) -> None:
    """Show usage tips and quick links."""
    console.print(Panel.fit(HELP_CONTENT, border_style="cyan"))<|MERGE_RESOLUTION|>--- conflicted
+++ resolved
@@ -7,19 +7,7 @@
 
 HELP_CONTENT = """[bold]cli-unites quick start[/bold]
 
-<<<<<<< HEAD
-• [bold]Authentication[/bold]: `notes auth --token TOKEN`
-• [bold]Login[/bold]: `notes login`
-• [bold]Logout[/bold]: `notes logout`
-• [bold]Create Team[/bold]: `notes team create "Team Name"`
-• [bold]Switch Team[/bold]: `notes team switch my-team`
-• [bold]Add Note[/bold]: `notes add "Title" --body "Details"`
-• [bold]List Notes[/bold]: `notes list --tag release`
-• [bold]Search Notes[/bold]: `notes search "keyword"`
-• [bold]Team Activity[/bold]: `notes activity --limit 5`
-=======
 Run `notes --help` to see all available commands.
->>>>>>> 0924ab04
 
 For first-time setup and onboarding, please refer to the onboarding guide.
 
