[project]
name = "cli-unites"
version = "0.1"
description = "unite your team with query-able project notes"
readme = "README.md"
authors = [{name = "Anna van Wingerden, Jaz Maslen, Rich Couzens"}]
license = "Apache-2.0"
requires-python = ">=3.9"
classifiers = []
dependencies = [
    "click",
<<<<<<< HEAD
    "rich",
    "rich-click"
=======
    "psycopg2-binary>=2.9.10",
    "pytest>=8.4.2",
    "python-dotenv>=1.1.1",
    "supabase>=2.20.0",
    "rich"
>>>>>>> 46dccaa1
]

[build-system]
requires = ["setuptools"]
build-backend = "setuptools.build_meta"

[project.urls]
Homepage = "https://github.com/fac-31/Pro0929-CLI-Unites"
Changelog = "https://github.com/fac-31/Pro0929-CLI-Unites/releases"
Issues = "https://github.com/fac-31/Pro0929-CLI-Unites/issues"
CI = "https://github.com/fac-31/Pro0929-CLI-Unites/actions"

[project.scripts]
notes = "cli_unites.cli:cli"

[project.optional-dependencies]
test = ["pytest"]

[tool.pytest.ini_options]
#this filters out supabase deprecation warnings for conecting the the client
  filterwarnings = [
      "ignore::DeprecationWarning:supabase.*",
  ]
[tool.setuptools.packages.find]
include = ["cli_unites*"]
exclude = ["supabase*"]<|MERGE_RESOLUTION|>--- conflicted
+++ resolved
@@ -9,16 +9,11 @@
 classifiers = []
 dependencies = [
     "click",
-<<<<<<< HEAD
-    "rich",
-    "rich-click"
-=======
     "psycopg2-binary>=2.9.10",
     "pytest>=8.4.2",
     "python-dotenv>=1.1.1",
     "supabase>=2.20.0",
     "rich"
->>>>>>> 46dccaa1
 ]
 
 [build-system]
